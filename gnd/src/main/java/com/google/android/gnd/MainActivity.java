--- conflicted
+++ resolved
@@ -20,12 +20,9 @@
 
 import android.content.Intent;
 import android.os.Bundle;
-<<<<<<< HEAD
 import android.util.Log;
 import android.view.ViewGroup.LayoutParams;
 import android.widget.FrameLayout;
-=======
->>>>>>> f8b0e5ee
 import androidx.annotation.NonNull;
 import androidx.core.view.WindowInsetsCompat;
 import androidx.fragment.app.Fragment;
@@ -77,7 +74,6 @@
 
     viewModel = viewModelFactory.get(this, MainViewModel.class);
 
-<<<<<<< HEAD
     ViewCompat.setOnApplyWindowInsetsListener(
         getWindow().getDecorView().getRootView(),
         (view, insets) -> {
@@ -88,8 +84,6 @@
           return insets;
         });
 
-=======
->>>>>>> f8b0e5ee
     activityStreams
         .getActivityRequests()
         .as(autoDisposable(this))
