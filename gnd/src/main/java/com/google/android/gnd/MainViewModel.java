/*
 * Copyright 2018 Google LLC
 *
 * Licensed under the Apache License, Version 2.0 (the "License");
 * you may not use this file except in compliance with the License.
 * You may obtain a copy of the License at
 *
 *     https://www.apache.org/licenses/LICENSE-2.0
 *
 * Unless required by applicable law or agreed to in writing, software
 * distributed under the License is distributed on an "AS IS" BASIS,
 * WITHOUT WARRANTIES OR CONDITIONS OF ANY KIND, either express or implied.
 * See the License for the specific language governing permissions and
 * limitations under the License.
 */

package com.google.android.gnd;

import static com.google.android.gnd.rx.RxTransformers.switchMapIfPresent;

import androidx.core.view.WindowInsetsCompat;
import androidx.lifecycle.LiveData;
import androidx.lifecycle.MutableLiveData;
import androidx.navigation.NavDirections;
import com.google.android.gnd.model.Project;
import com.google.android.gnd.model.TermsOfService;
import com.google.android.gnd.repository.FeatureRepository;
import com.google.android.gnd.repository.ProjectRepository;
import com.google.android.gnd.repository.TermsOfServiceRepository;
import com.google.android.gnd.repository.UserRepository;
import com.google.android.gnd.rx.Schedulers;
import com.google.android.gnd.rx.annotations.Cold;
import com.google.android.gnd.rx.annotations.Hot;
import com.google.android.gnd.system.auth.AuthenticationManager;
import com.google.android.gnd.system.auth.SignInState;
import com.google.android.gnd.system.auth.SignInState.State;
import com.google.android.gnd.ui.common.AbstractViewModel;
import com.google.android.gnd.ui.common.EphemeralPopups;
import com.google.android.gnd.ui.common.Navigator;
import com.google.android.gnd.ui.common.SharedViewModel;
import com.google.android.gnd.ui.home.HomeScreenFragmentDirections;
import com.google.android.gnd.ui.signin.SignInFragmentDirections;
import io.reactivex.Completable;
import io.reactivex.Maybe;
import io.reactivex.Observable;
import io.reactivex.subjects.PublishSubject;
import io.reactivex.subjects.Subject;
import java8.util.Optional;
import javax.inject.Inject;
import timber.log.Timber;

/** Top-level view model representing state of the {@link MainActivity} shared by all fragments. */
@SharedViewModel
public class MainViewModel extends AbstractViewModel {

  /** The window insets determined by the activity. */
  @Hot(replays = true)
  private final MutableLiveData<WindowInsetsCompat> windowInsets = new MutableLiveData<>();

  /** The state of sign in progress dialog visibility. */
  @Hot(replays = true)
  private final MutableLiveData<Boolean> signInProgressDialogVisibility = new MutableLiveData<>();

  @Hot private final Subject<Integer> unrecoverableErrors = PublishSubject.create();

  private final ProjectRepository projectRepository;
  private final FeatureRepository featureRepository;
<<<<<<< HEAD
  private final TermsOfServiceRepository termsOfServiceRepository;
=======
>>>>>>> 9c980181
  private final UserRepository userRepository;
  private final Navigator navigator;
  private final EphemeralPopups popups;

  public Optional<TermsOfService> termsOfService = Optional.empty();

  @Inject
  public MainViewModel(
      ProjectRepository projectRepository,
      FeatureRepository featureRepository,
      UserRepository userRepository,
      TermsOfServiceRepository termsOfServiceRepository,
      Navigator navigator,
      AuthenticationManager authenticationManager,
      EphemeralPopups popups,
      Schedulers schedulers) {
    this.projectRepository = projectRepository;
    this.featureRepository = featureRepository;
<<<<<<< HEAD
    this.termsOfServiceRepository = termsOfServiceRepository;
=======
>>>>>>> 9c980181
    this.userRepository = userRepository;
    this.navigator = navigator;
    this.popups = popups;

    // TODO: Move to background service.
    disposeOnClear(
        projectRepository
            .getActiveProject()
            .observeOn(schedulers.io())
            .switchMapCompletable(this::syncFeatures)
            .subscribe());

    disposeOnClear(
        authenticationManager
            .getSignInState()
            .compose(switchMapIfPresent(SignInState::getUser, userRepository::saveUser))
            .observeOn(schedulers.ui())
            .switchMap(this::onSignInStateChange)
            .subscribe(navigator::navigate));
  }

  /**
   * Keeps local features in sync with remote when a project is active, does nothing when no project
   * is active. The stream never completes; syncing stops when subscriptions are disposed of.
   *
   * @param project the currently active project.
   */
  @Cold(terminates = false)
  private Completable syncFeatures(Optional<Project> project) {
    return project.map(featureRepository::syncFeatures).orElse(Completable.never());
  }

  @Hot(replays = true)
  public LiveData<WindowInsetsCompat> getWindowInsets() {
    return windowInsets;
  }

  void onApplyWindowInsets(WindowInsetsCompat insets) {
    windowInsets.setValue(insets);
  }

  private Observable<NavDirections> onSignInStateChange(SignInState signInState) {
    if (signInState.state() != State.SIGNED_IN) {
      termsOfServiceRepository.setTermsOfServiceAccepted(false);
    }

    switch (signInState.state()) {
      case SIGNED_OUT:
        // TODO: Check auth status whenever fragments resumes.
        onSignedOut();
        break;
      case SIGNING_IN:
        showProgressDialog();
        break;
      case SIGNED_IN:
        return onSignedIn();
      case ERROR:
        onSignInError(signInState);
        break;
      default:
        Timber.e("Unhandled state: %s", signInState.state());
        break;
    }
    return Observable.never();
  }

  private void showProgressDialog() {
    signInProgressDialogVisibility.postValue(true);
  }

  private void hideProgressDialog() {
    signInProgressDialogVisibility.postValue(false);
  }

  private void onSignInError(SignInState signInState) {
    Timber.d("Authentication error : %s", signInState.error());
    popups.showError(R.string.sign_in_unsuccessful);
    onSignedOut();
  }

  void onSignedOut() {
    hideProgressDialog();
    projectRepository.clearActiveProject();
    userRepository.clearUserPreferences();
    navigator.navigate(SignInFragmentDirections.showSignInScreen());
  }

  private Observable<NavDirections> onSignedIn() {
    return termsOfServiceRepository
        .getTermsOfService()
        .onErrorResumeNext(this::onGetTermsOfServiceError)
        .map(Optional::of)
        .defaultIfEmpty(Optional.empty())
        .map(this::onGetTermsOfServiceComplete)
        .toObservable();
  }

  private NavDirections onGetTermsOfServiceComplete(Optional<TermsOfService> termsOfService) {
    hideProgressDialog();
    if (termsOfService.isEmpty() || termsOfServiceRepository.isTermsOfServiceAccepted()) {
      return HomeScreenFragmentDirections.showHomeScreen();
    } else {
      return SignInFragmentDirections.showTermsOfService()
          .setTermsOfServiceText(termsOfService.get().getText());
    }
  }

  /**
   * Handle error loading terms of service from remote config. This could happen if the network
   * connection was lost immediately after signing in, but before the terms of service could be
   * loaded or if permission to the remote config is denied (e.g., user not in passlist).
   */
  private Maybe<TermsOfService> onGetTermsOfServiceError(Throwable err) {
    Timber.e(err, "Error loading terms of service from remote db");
    unrecoverableErrors.onNext(R.string.config_load_error);
    return Maybe.never();
  }

  public LiveData<Boolean> getSignInProgressDialogVisibility() {
    return signInProgressDialogVisibility;
  }

  @Hot
  public Observable<Integer> getUnrecoverableErrors() {
    return unrecoverableErrors;
  }
}<|MERGE_RESOLUTION|>--- conflicted
+++ resolved
@@ -65,11 +65,8 @@
 
   private final ProjectRepository projectRepository;
   private final FeatureRepository featureRepository;
-<<<<<<< HEAD
+  private final UserRepository userRepository;
   private final TermsOfServiceRepository termsOfServiceRepository;
-=======
->>>>>>> 9c980181
-  private final UserRepository userRepository;
   private final Navigator navigator;
   private final EphemeralPopups popups;
 
@@ -87,10 +84,7 @@
       Schedulers schedulers) {
     this.projectRepository = projectRepository;
     this.featureRepository = featureRepository;
-<<<<<<< HEAD
     this.termsOfServiceRepository = termsOfServiceRepository;
-=======
->>>>>>> 9c980181
     this.userRepository = userRepository;
     this.navigator = navigator;
     this.popups = popups;
