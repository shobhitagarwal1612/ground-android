--- conflicted
+++ resolved
@@ -45,17 +45,11 @@
 @SharedViewModel
 public class MainViewModel extends AbstractViewModel {
 
-<<<<<<< HEAD
-  @Hot(replays = true)
-  private final MutableLiveData<WindowInsetsCompat> windowInsets = new MutableLiveData<>();
-
-=======
   /** The window insets determined by the activity. */
   @Hot(replays = true)
   private final MutableLiveData<WindowInsetsCompat> windowInsets = new MutableLiveData<>();
 
   /** The state of sign in progress dialog visibility. */
->>>>>>> f694a306
   @Hot(replays = true)
   private final MutableLiveData<Boolean> signInProgressDialogVisibility = new MutableLiveData<>();
 
