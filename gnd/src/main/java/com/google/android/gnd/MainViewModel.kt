/*
 * Copyright 2018 Google LLC
 *
 * Licensed under the Apache License, Version 2.0 (the "License");
 * you may not use this file except in compliance with the License.
 * You may obtain a copy of the License at
 *
 *     https://www.apache.org/licenses/LICENSE-2.0
 *
 * Unless required by applicable law or agreed to in writing, software
 * distributed under the License is distributed on an "AS IS" BASIS,
 * WITHOUT WARRANTIES OR CONDITIONS OF ANY KIND, either express or implied.
 * See the License for the specific language governing permissions and
 * limitations under the License.
 */
package com.google.android.gnd

import androidx.core.view.WindowInsetsCompat
import androidx.lifecycle.MutableLiveData
import androidx.navigation.NavDirections
import com.google.android.gnd.model.Survey
import com.google.android.gnd.repository.LocationOfInterestRepository
import com.google.android.gnd.repository.SurveyRepository
import com.google.android.gnd.repository.TermsOfServiceRepository
import com.google.android.gnd.repository.UserRepository
import com.google.android.gnd.rx.RxTransformers.switchMapIfPresent
import com.google.android.gnd.rx.Schedulers
import com.google.android.gnd.rx.annotations.Cold
import com.google.android.gnd.system.auth.AuthenticationManager
import com.google.android.gnd.system.auth.SignInState
import com.google.android.gnd.ui.common.AbstractViewModel
import com.google.android.gnd.ui.common.EphemeralPopups
import com.google.android.gnd.ui.common.Navigator
import com.google.android.gnd.ui.common.SharedViewModel
import com.google.android.gnd.ui.home.HomeScreenFragmentDirections
import com.google.android.gnd.ui.signin.SignInFragmentDirections
import io.reactivex.Completable
import io.reactivex.Maybe
import io.reactivex.Observable
import java8.util.Optional
import timber.log.Timber
import javax.inject.Inject

/** Top-level view model representing state of the [MainActivity] shared by all fragments.  */
@SharedViewModel
class MainViewModel @Inject constructor(
    private val surveyRepository: SurveyRepository,
    private val locationOfInterestRepository: LocationOfInterestRepository,
    private val userRepository: UserRepository,
    private val termsOfServiceRepository: TermsOfServiceRepository,
    private val popups: EphemeralPopups,
    navigator: Navigator,
    authenticationManager: AuthenticationManager,
    schedulers: Schedulers
) : AbstractViewModel() {

    /** The window insets determined by the activity.  */
    val windowInsets: MutableLiveData<WindowInsetsCompat> = MutableLiveData()

    /** The state of sign in progress dialog visibility.  */
    val signInProgressDialogVisibility: MutableLiveData<Boolean> = MutableLiveData()

    init {
        // TODO: Move to background service.
        disposeOnClear(
            surveyRepository
                .activeSurvey
                .observeOn(schedulers.io())
                .switchMapCompletable { syncLocationsOfInterest(it) }
                .subscribe()
        )

        disposeOnClear(
            authenticationManager
                .signInState
                .compose(switchMapIfPresent(SignInState::user) { userRepository.saveUser(it) })
                .observeOn(schedulers.ui())
                .switchMap { signInState: SignInState -> onSignInStateChange(signInState) }
                .subscribe { directions: NavDirections -> navigator.navigate(directions) })
    }

    /**
<<<<<<< HEAD
     * Keeps local LOIs in sync with remote when a project is active, does nothing when no project
=======
     * Keeps local features in sync with remote when a survey is active, does nothing when no survey
>>>>>>> 466ee89a
     * is active. The stream never completes; syncing stops when subscriptions are disposed of.
     *
     * @param survey the currently active survey.
     */
    private fun syncLocationsOfInterest(survey: Optional<Survey>): @Cold(terminates = false) Completable {
        return survey.map { locationOfInterestRepository.syncLocationsOfInterest(it) }
            .orElse(Completable.never())
    }

    private fun onSignInStateChange(signInState: SignInState): Observable<NavDirections> {
        // Display progress only when signing in.
        signInProgressDialogVisibility.postValue(signInState.state == SignInState.State.SIGNING_IN)

        // TODO: Check auth status whenever fragments resumes
        return when (signInState.state) {
            SignInState.State.SIGNED_IN -> onUserSignedIn()
            SignInState.State.SIGNED_OUT -> onUserSignedOut()
            SignInState.State.ERROR -> onUserSignInError(signInState.error())
            else -> Observable.never()
        }
    }

    private fun onUserSignInError(error: Optional<Throwable?>): Observable<NavDirections> {
        Timber.e("Authentication error: $error")
        popups.showError(R.string.sign_in_unsuccessful)
        return onUserSignedOut()
    }

    private fun onUserSignedOut(): Observable<NavDirections> {
        surveyRepository.clearActiveSurvey()
        userRepository.clearUserPreferences()
        return Observable.just(SignInFragmentDirections.showSignInScreen())
    }

    private fun onUserSignedIn(): Observable<NavDirections> {
        return if (termsOfServiceRepository.isTermsOfServiceAccepted) {
            Observable.just(HomeScreenFragmentDirections.showHomeScreen())
        } else {
            termsOfServiceRepository
                .termsOfService
                .map {
                    SignInFragmentDirections.showTermsOfService().setTermsOfServiceText(it.text)
                }
                .cast(NavDirections::class.java)
                .switchIfEmpty(Maybe.just(HomeScreenFragmentDirections.showHomeScreen()))
                .toObservable()
        }
    }
}<|MERGE_RESOLUTION|>--- conflicted
+++ resolved
@@ -80,11 +80,7 @@
     }
 
     /**
-<<<<<<< HEAD
-     * Keeps local LOIs in sync with remote when a project is active, does nothing when no project
-=======
-     * Keeps local features in sync with remote when a survey is active, does nothing when no survey
->>>>>>> 466ee89a
+     * Keeps local locations o interest in sync with remote when a survey is active, does nothing when no survey
      * is active. The stream never completes; syncing stops when subscriptions are disposed of.
      *
      * @param survey the currently active survey.
