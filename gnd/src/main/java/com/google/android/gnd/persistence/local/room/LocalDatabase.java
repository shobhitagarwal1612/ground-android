/*
 * Copyright 2019 Google LLC
 *
 * Licensed under the Apache License, Version 2.0 (the "License");
 * you may not use this file except in compliance with the License.
 * You may obtain a copy of the License at
 *
 *     https://www.apache.org/licenses/LICENSE-2.0
 *
 * Unless required by applicable law or agreed to in writing, software
 * distributed under the License is distributed on an "AS IS" BASIS,
 * WITHOUT WARRANTIES OR CONDITIONS OF ANY KIND, either express or implied.
 * See the License for the specific language governing permissions and
 * limitations under the License.
 */

package com.google.android.gnd.persistence.local.room;

import androidx.room.Database;
import androidx.room.RoomDatabase;
import androidx.room.TypeConverters;
import com.google.android.gnd.Config;
import com.google.android.gnd.persistence.local.room.converter.ResponseDeltasTypeConverter;
import com.google.android.gnd.persistence.local.room.converter.ResponseMapTypeConverter;
import com.google.android.gnd.persistence.local.room.converter.StyleTypeConverter;
import com.google.android.gnd.persistence.local.room.dao.FeatureDao;
import com.google.android.gnd.persistence.local.room.dao.FeatureMutationDao;
import com.google.android.gnd.persistence.local.room.dao.FieldDao;
import com.google.android.gnd.persistence.local.room.dao.FormDao;
import com.google.android.gnd.persistence.local.room.dao.LayerDao;
import com.google.android.gnd.persistence.local.room.dao.MultipleChoiceDao;
import com.google.android.gnd.persistence.local.room.dao.ObservationDao;
import com.google.android.gnd.persistence.local.room.dao.ObservationMutationDao;
import com.google.android.gnd.persistence.local.room.dao.OfflineBaseMapDao;
import com.google.android.gnd.persistence.local.room.dao.OfflineBaseMapSourceDao;
import com.google.android.gnd.persistence.local.room.dao.OptionDao;
import com.google.android.gnd.persistence.local.room.dao.ProjectDao;
import com.google.android.gnd.persistence.local.room.dao.TileSourceDao;
import com.google.android.gnd.persistence.local.room.dao.UserDao;
import com.google.android.gnd.persistence.local.room.entity.FeatureEntity;
import com.google.android.gnd.persistence.local.room.entity.FeatureMutationEntity;
import com.google.android.gnd.persistence.local.room.entity.FieldEntity;
import com.google.android.gnd.persistence.local.room.entity.FormEntity;
import com.google.android.gnd.persistence.local.room.entity.LayerEntity;
import com.google.android.gnd.persistence.local.room.entity.MultipleChoiceEntity;
import com.google.android.gnd.persistence.local.room.entity.ObservationEntity;
import com.google.android.gnd.persistence.local.room.entity.ObservationMutationEntity;
import com.google.android.gnd.persistence.local.room.entity.OfflineBaseMapEntity;
import com.google.android.gnd.persistence.local.room.entity.OfflineBaseMapSourceEntity;
import com.google.android.gnd.persistence.local.room.entity.OptionEntity;
import com.google.android.gnd.persistence.local.room.entity.ProjectEntity;
import com.google.android.gnd.persistence.local.room.entity.TileSourceEntity;
import com.google.android.gnd.persistence.local.room.entity.UserEntity;
import com.google.android.gnd.persistence.local.room.models.ElementEntityType;
import com.google.android.gnd.persistence.local.room.models.EntityState;
import com.google.android.gnd.persistence.local.room.models.FieldEntityType;
import com.google.android.gnd.persistence.local.room.models.MultipleChoiceEntityType;
import com.google.android.gnd.persistence.local.room.models.MutationEntityType;
import com.google.android.gnd.persistence.local.room.models.OfflineBaseMapEntityState;
import com.google.android.gnd.persistence.local.room.models.TileEntityState;

/**
 * Main entry point to local database API, exposing data access objects (DAOs) for interacting with
 * various entities persisted in tables in db.
 *
 * <p>A separate data model is used to represent data stored locally to prevent leaking db-level
 * design details into main API * and to allow us to guarantee backwards compatibility.
 */
@Database(
    entities = {
      FeatureEntity.class,
      FeatureMutationEntity.class,
      FieldEntity.class,
      FormEntity.class,
      LayerEntity.class,
      MultipleChoiceEntity.class,
      OptionEntity.class,
      ProjectEntity.class,
      OfflineBaseMapSourceEntity.class,
      ObservationEntity.class,
      ObservationMutationEntity.class,
      TileSourceEntity.class,
<<<<<<< HEAD
      OfflineAreaEntity.class,
      UserEntity.class,
=======
      OfflineBaseMapEntity.class,
      UserEntity.class
>>>>>>> 44140153
    },
    version = Config.DB_VERSION,
    exportSchema = false)
@TypeConverters({
  ElementEntityType.class,
  FieldEntityType.class,
  MultipleChoiceEntityType.class,
  MutationEntityType.class,
  EntityState.class,
  OfflineBaseMapEntityState.class,
  ResponseDeltasTypeConverter.class,
  ResponseMapTypeConverter.class,
  StyleTypeConverter.class,
  TileEntityState.class
})
public abstract class LocalDatabase extends RoomDatabase {

  public abstract FeatureDao featureDao();

  public abstract FeatureMutationDao featureMutationDao();

  public abstract FieldDao fieldDao();

  public abstract FormDao formDao();

  public abstract LayerDao layerDao();

  public abstract MultipleChoiceDao multipleChoiceDao();

  public abstract OptionDao optionDao();

  public abstract ProjectDao projectDao();

  public abstract OfflineBaseMapSourceDao offlineBaseMapSourceDao();

  public abstract ObservationDao observationDao();

  public abstract ObservationMutationDao observationMutationDao();

  public abstract TileSourceDao tileSourceDao();

  public abstract OfflineBaseMapDao offlineAreaDao();

  public abstract UserDao userDao();
}<|MERGE_RESOLUTION|>--- conflicted
+++ resolved
@@ -80,13 +80,8 @@
       ObservationEntity.class,
       ObservationMutationEntity.class,
       TileSourceEntity.class,
-<<<<<<< HEAD
-      OfflineAreaEntity.class,
-      UserEntity.class,
-=======
       OfflineBaseMapEntity.class,
       UserEntity.class
->>>>>>> 44140153
     },
     version = Config.DB_VERSION,
     exportSchema = false)
