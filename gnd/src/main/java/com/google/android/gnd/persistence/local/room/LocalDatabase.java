/*
 * Copyright 2019 Google LLC
 *
 * Licensed under the Apache License, Version 2.0 (the "License");
 * you may not use this file except in compliance with the License.
 * You may obtain a copy of the License at
 *
 *     https://www.apache.org/licenses/LICENSE-2.0
 *
 * Unless required by applicable law or agreed to in writing, software
 * distributed under the License is distributed on an "AS IS" BASIS,
 * WITHOUT WARRANTIES OR CONDITIONS OF ANY KIND, either express or implied.
 * See the License for the specific language governing permissions and
 * limitations under the License.
 */

package com.google.android.gnd.persistence.local.room;

import androidx.room.Database;
import androidx.room.RoomDatabase;
import androidx.room.TypeConverters;

/**
 * Main entry point to local database API, exposing data access objects (DAOs) for interacting with
 * various entities persisted in tables in db.
 *
 * <p>A separate data model is used to represent data stored locally to prevent leaking db-level
 * design details into main API * and to allow us to guarantee backwards compatibility.
 */
// TODO: Make injectable via Dagger.
@Database(
    entities = {
      FeatureEntity.class,
      FeatureMutationEntity.class,
      FieldEntity.class,
      FormEntity.class,
      LayerEntity.class,
      MultipleChoiceEntity.class,
      OptionEntity.class,
      ProjectEntity.class,
      RecordEntity.class,
      RecordMutationEntity.class,
      TileEntity.class,
      OfflineAreaEntity.class,
    },
    // TODO(#128): Reset version to 1 before releasing.
    version = 18,
    exportSchema = false)
@TypeConverters({
<<<<<<< HEAD
  MutationEntityType.class,
  EntityState.class,
  ResponseDeltasTypeConverter.class,
  ResponseMapTypeConverter.class,
  TileEntityState.class,
  OfflineAreaEntityState.class
=======
    version = 32,
    exportSchema = false)
@TypeConverters({
    AreaEntityState.class,
    ElementEntityType.class,
    FieldEntityType.class,
    MultipleChoiceEntityType.class,
    MutationEntityType.class,
    EntityState.class,
    ResponseDeltasTypeConverter.class,
    ResponseMapTypeConverter.class,
    StyleTypeConverter.class,
    TileEntityState.class
>>>>>>> c0150f9d
})
public abstract class LocalDatabase extends RoomDatabase {

  public abstract FeatureDao featureDao();

  public abstract FeatureMutationDao featureMutationDao();

  public abstract FieldDao fieldDao();

  public abstract FormDao formDao();

  public abstract LayerDao layerDao();

  public abstract MultipleChoiceDao multipleChoiceDao();

  public abstract OptionDao optionDao();

  public abstract ProjectDao projectDao();

  public abstract RecordDao recordDao();

  public abstract RecordMutationDao recordMutationDao();

  public abstract TileDao tileDao();

  public abstract OfflineAreaDao offlineAreaDao();
}<|MERGE_RESOLUTION|>--- conflicted
+++ resolved
@@ -44,31 +44,19 @@
       OfflineAreaEntity.class,
     },
     // TODO(#128): Reset version to 1 before releasing.
-    version = 18,
-    exportSchema = false)
-@TypeConverters({
-<<<<<<< HEAD
-  MutationEntityType.class,
-  EntityState.class,
-  ResponseDeltasTypeConverter.class,
-  ResponseMapTypeConverter.class,
-  TileEntityState.class,
-  OfflineAreaEntityState.class
-=======
     version = 32,
     exportSchema = false)
 @TypeConverters({
-    AreaEntityState.class,
-    ElementEntityType.class,
-    FieldEntityType.class,
-    MultipleChoiceEntityType.class,
-    MutationEntityType.class,
-    EntityState.class,
-    ResponseDeltasTypeConverter.class,
-    ResponseMapTypeConverter.class,
-    StyleTypeConverter.class,
-    TileEntityState.class
->>>>>>> c0150f9d
+  ElementEntityType.class,
+  FieldEntityType.class,
+  MultipleChoiceEntityType.class,
+  MutationEntityType.class,
+  EntityState.class,
+  OfflineAreaEntityState.class,
+  ResponseDeltasTypeConverter.class,
+  ResponseMapTypeConverter.class,
+  StyleTypeConverter.class,
+  TileEntityState.class
 })
 public abstract class LocalDatabase extends RoomDatabase {
 
