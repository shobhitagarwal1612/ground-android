--- conflicted
+++ resolved
@@ -255,8 +255,6 @@
         .subscribeOn(schedulers.io());
   }
 
-<<<<<<< HEAD
-=======
   private ImmutableSet<Feature> toFeatures(Project project, List<FeatureEntity> featureEntities) {
     return stream(featureEntities)
         .map(f -> FeatureEntity.toFeature(f, project))
@@ -265,8 +263,6 @@
         .collect(toImmutableSet());
   }
 
-  // TODO(#127): Decouple from Project and remove project from args.
->>>>>>> a958baca
   @Override
   public Maybe<Feature> getFeature(Project project, String featureId) {
     return featureDao
