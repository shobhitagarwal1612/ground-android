--- conflicted
+++ resolved
@@ -29,16 +29,7 @@
 import com.google.android.gnd.model.basemap.OfflineArea;
 import com.google.android.gnd.model.basemap.tile.TileSet;
 import com.google.android.gnd.model.feature.Feature;
-<<<<<<< HEAD
-import com.google.android.gnd.model.layer.Layer;
-=======
-import com.google.android.gnd.model.form.Element;
-import com.google.android.gnd.model.form.Field;
-import com.google.android.gnd.model.form.Form;
-import com.google.android.gnd.model.form.MultipleChoice;
-import com.google.android.gnd.model.form.Option;
 import com.google.android.gnd.model.job.Job;
->>>>>>> 527896e9
 import com.google.android.gnd.model.mutation.FeatureMutation;
 import com.google.android.gnd.model.mutation.Mutation;
 import com.google.android.gnd.model.mutation.Mutation.SyncStatus;
@@ -59,12 +50,7 @@
 import com.google.android.gnd.persistence.local.room.dao.FeatureDao;
 import com.google.android.gnd.persistence.local.room.dao.FeatureMutationDao;
 import com.google.android.gnd.persistence.local.room.dao.FieldDao;
-<<<<<<< HEAD
-import com.google.android.gnd.persistence.local.room.dao.LayerDao;
-=======
-import com.google.android.gnd.persistence.local.room.dao.FormDao;
 import com.google.android.gnd.persistence.local.room.dao.JobDao;
->>>>>>> 527896e9
 import com.google.android.gnd.persistence.local.room.dao.MultipleChoiceDao;
 import com.google.android.gnd.persistence.local.room.dao.OfflineAreaDao;
 import com.google.android.gnd.persistence.local.room.dao.OptionDao;
@@ -79,12 +65,7 @@
 import com.google.android.gnd.persistence.local.room.entity.FeatureEntity;
 import com.google.android.gnd.persistence.local.room.entity.FeatureMutationEntity;
 import com.google.android.gnd.persistence.local.room.entity.FieldEntity;
-<<<<<<< HEAD
-import com.google.android.gnd.persistence.local.room.entity.LayerEntity;
-=======
-import com.google.android.gnd.persistence.local.room.entity.FormEntity;
 import com.google.android.gnd.persistence.local.room.entity.JobEntity;
->>>>>>> 527896e9
 import com.google.android.gnd.persistence.local.room.entity.MultipleChoiceEntity;
 import com.google.android.gnd.persistence.local.room.entity.OfflineAreaEntity;
 import com.google.android.gnd.persistence.local.room.entity.OptionEntity;
@@ -129,14 +110,9 @@
   @Inject OptionDao optionDao;
   @Inject MultipleChoiceDao multipleChoiceDao;
   @Inject FieldDao fieldDao;
-<<<<<<< HEAD
   @Inject TaskDao taskDao;
-  @Inject LayerDao layerDao;
-=======
-  @Inject FormDao formDao;
   @Inject
   JobDao jobDao;
->>>>>>> 527896e9
   @Inject SurveyDao surveyDao;
   @Inject FeatureDao featureDao;
   @Inject FeatureMutationDao featureMutationDao;
@@ -191,42 +167,24 @@
             element -> insertOrUpdateField(taskId, element.getType(), element.getField()));
   }
 
-<<<<<<< HEAD
-  private Completable insertOrUpdateTask(String layerId, Task task) {
+  private Completable insertOrUpdateTask(String jobId, Task task) {
     return taskDao
-        .insertOrUpdate(TaskEntity.fromTask(layerId, task))
+        .insertOrUpdate(TaskEntity.fromTask(jobId, task))
         .andThen(insertOrUpdateElements(task.getId(), task.getElements()))
         .subscribeOn(schedulers.io());
   }
 
-  private Completable insertOrUpdateTasks(String layerId, List<Task> tasks) {
+  private Completable insertOrUpdateTasks(String jobId, List<Task> tasks) {
     return Observable.fromIterable(tasks)
-        .flatMapCompletable(task -> insertOrUpdateTask(layerId, task));
-=======
-  private Completable insertOrUpdateForm(String jobId, Form form) {
-    return formDao
-        .insertOrUpdate(FormEntity.fromForm(jobId, form))
-        .andThen(insertOrUpdateElements(form.getId(), form.getElements()))
-        .subscribeOn(schedulers.io());
-  }
-
-  private Completable insertOrUpdateForms(String jobId, List<Form> forms) {
-    return Observable.fromIterable(forms)
-        .flatMapCompletable(form -> insertOrUpdateForm(jobId, form));
->>>>>>> 527896e9
+        .flatMapCompletable(task -> insertOrUpdateTask(jobId, task));
   }
 
   private Completable insertOrUpdateJob(String surveyId, Job job) {
     return jobDao
         .insertOrUpdate(JobEntity.fomJob(surveyId, job))
         .andThen(
-<<<<<<< HEAD
             insertOrUpdateTasks(
-                layer.getId(), layer.getTask().map(Arrays::asList).orElseGet(ArrayList::new)))
-=======
-            insertOrUpdateForms(
-                job.getId(), job.getForm().map(Arrays::asList).orElseGet(ArrayList::new)))
->>>>>>> 527896e9
+                job.getId(), job.getTask().map(Arrays::asList).orElseGet(ArrayList::new)))
         .subscribeOn(schedulers.io());
   }
 
