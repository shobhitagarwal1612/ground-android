/*
 * Copyright 2019 Google LLC
 *
 * Licensed under the Apache License, Version 2.0 (the "License");
 * you may not use this file except in compliance with the License.
 * You may obtain a copy of the License at
 *
 *     https://www.apache.org/licenses/LICENSE-2.0
 *
 * Unless required by applicable law or agreed to in writing, software
 * distributed under the License is distributed on an "AS IS" BASIS,
 * WITHOUT WARRANTIES OR CONDITIONS OF ANY KIND, either express or implied.
 * See the License for the specific language governing permissions and
 * limitations under the License.
 */

package com.google.android.gnd.persistence.local.room;

import static com.google.android.gnd.util.ImmutableListCollector.toImmutableList;
import static com.google.android.gnd.util.ImmutableSetCollector.toImmutableSet;
import static java8.util.stream.StreamSupport.stream;

import androidx.room.Transaction;
import com.google.android.gnd.model.AuditInfo;
import com.google.android.gnd.model.Mutation;
import com.google.android.gnd.model.Project;
import com.google.android.gnd.model.User;
import com.google.android.gnd.model.basemap.OfflineArea;
import com.google.android.gnd.model.basemap.tile.Tile;
import com.google.android.gnd.model.feature.Feature;
import com.google.android.gnd.model.feature.FeatureMutation;
import com.google.android.gnd.model.form.Element;
import com.google.android.gnd.model.form.Field;
import com.google.android.gnd.model.form.Form;
import com.google.android.gnd.model.form.MultipleChoice;
import com.google.android.gnd.model.form.Option;
import com.google.android.gnd.model.layer.Layer;
import com.google.android.gnd.model.observation.Observation;
import com.google.android.gnd.model.observation.ObservationMutation;
import com.google.android.gnd.persistence.local.LocalDataStore;
import com.google.android.gnd.persistence.local.room.dao.FeatureDao;
import com.google.android.gnd.persistence.local.room.dao.FeatureMutationDao;
import com.google.android.gnd.persistence.local.room.dao.FieldDao;
import com.google.android.gnd.persistence.local.room.dao.FormDao;
import com.google.android.gnd.persistence.local.room.dao.LayerDao;
import com.google.android.gnd.persistence.local.room.dao.MultipleChoiceDao;
import com.google.android.gnd.persistence.local.room.dao.ObservationDao;
import com.google.android.gnd.persistence.local.room.dao.ObservationMutationDao;
import com.google.android.gnd.persistence.local.room.dao.OfflineAreaDao;
import com.google.android.gnd.persistence.local.room.dao.OptionDao;
import com.google.android.gnd.persistence.local.room.dao.ProjectDao;
import com.google.android.gnd.persistence.local.room.dao.TileDao;
import com.google.android.gnd.persistence.local.room.dao.UserDao;
import com.google.android.gnd.persistence.local.room.entity.AuditInfoEntity;
import com.google.android.gnd.persistence.local.room.entity.FeatureEntity;
import com.google.android.gnd.persistence.local.room.entity.FeatureMutationEntity;
import com.google.android.gnd.persistence.local.room.entity.FieldEntity;
import com.google.android.gnd.persistence.local.room.entity.FormEntity;
import com.google.android.gnd.persistence.local.room.entity.LayerEntity;
import com.google.android.gnd.persistence.local.room.entity.MultipleChoiceEntity;
import com.google.android.gnd.persistence.local.room.entity.ObservationEntity;
import com.google.android.gnd.persistence.local.room.entity.ObservationMutationEntity;
import com.google.android.gnd.persistence.local.room.entity.OfflineAreaEntity;
import com.google.android.gnd.persistence.local.room.entity.OptionEntity;
import com.google.android.gnd.persistence.local.room.entity.ProjectEntity;
import com.google.android.gnd.persistence.local.room.entity.TileEntity;
import com.google.android.gnd.persistence.local.room.entity.UserEntity;
import com.google.android.gnd.persistence.local.room.models.TileEntityState;
import com.google.android.gnd.persistence.local.room.models.UserDetails;
import com.google.android.gnd.rx.Schedulers;
import com.google.common.collect.ImmutableList;
import com.google.common.collect.ImmutableSet;
import io.reactivex.Completable;
import io.reactivex.Flowable;
import io.reactivex.Maybe;
import io.reactivex.Observable;
import io.reactivex.Single;
import java.util.ArrayList;
import java.util.Arrays;
import java.util.List;
import javax.inject.Inject;
import javax.inject.Singleton;
import timber.log.Timber;

/**
 * Implementation of local data store using Room ORM. Room abstracts persistence between a local db
 * and Java objects using a mix of inferred mappings based on Java field names and types, and custom
 * annotations. Mappings are defined through the various Entity objects in the package and related
 * embedded classes.
 */
@Singleton
public class RoomLocalDataStore implements LocalDataStore {

  @Inject OptionDao optionDao;
  @Inject MultipleChoiceDao multipleChoiceDao;
  @Inject FieldDao fieldDao;
  @Inject FormDao formDao;
  @Inject LayerDao layerDao;
  @Inject ProjectDao projectDao;
  @Inject FeatureDao featureDao;
  @Inject FeatureMutationDao featureMutationDao;
  @Inject ObservationDao observationDao;
  @Inject ObservationMutationDao observationMutationDao;
  @Inject TileDao tileDao;
  @Inject UserDao userDao;
  @Inject OfflineAreaDao offlineAreaDao;
  @Inject Schedulers schedulers;

  @Inject
  RoomLocalDataStore() {}

  private Completable insertOrUpdateOption(String fieldId, Option option) {
    return optionDao
        .insertOrUpdate(OptionEntity.fromOption(fieldId, option))
        .subscribeOn(schedulers.io());
  }

  private Completable insertOrUpdateOptions(String fieldId, ImmutableList<Option> options) {
    return Observable.fromIterable(options)
        .flatMapCompletable(option -> insertOrUpdateOption(fieldId, option))
        .subscribeOn(schedulers.io());
  }

  private Completable insertOrUpdateMultipleChoice(String fieldId, MultipleChoice multipleChoice) {
    return multipleChoiceDao
        .insertOrUpdate(MultipleChoiceEntity.fromMultipleChoice(fieldId, multipleChoice))
        .andThen(insertOrUpdateOptions(fieldId, multipleChoice.getOptions()))
        .subscribeOn(schedulers.io());
  }

  private Completable insertOrUpdateField(String formId, Element.Type elementType, Field field) {
    return fieldDao
        .insertOrUpdate(FieldEntity.fromField(formId, elementType, field))
        .andThen(
            Observable.just(field)
                .filter(__ -> field.getMultipleChoice() != null)
                .flatMapCompletable(
                    __ -> insertOrUpdateMultipleChoice(field.getId(), field.getMultipleChoice())))
        .subscribeOn(schedulers.io());
  }

  private Completable insertOrUpdateElements(String formId, ImmutableList<Element> elements) {
    return Observable.fromIterable(elements)
        .flatMapCompletable(
            element -> insertOrUpdateField(formId, element.getType(), element.getField()));
  }

  private Completable insertOrUpdateForm(String layerId, Form form) {
    return formDao
        .insertOrUpdate(FormEntity.fromForm(layerId, form))
        .andThen(insertOrUpdateElements(form.getId(), form.getElements()))
        .subscribeOn(schedulers.io());
  }

  private Completable insertOrUpdateForms(String layerId, List<Form> forms) {
    return Observable.fromIterable(forms)
        .flatMapCompletable(form -> insertOrUpdateForm(layerId, form));
  }

  private Completable insertOrUpdateLayer(String projectId, Layer layer) {
    return layerDao
        .insertOrUpdate(LayerEntity.fromLayer(projectId, layer))
        .andThen(
            insertOrUpdateForms(
                layer.getId(), layer.getForm().map(Arrays::asList).orElseGet(ArrayList::new)))
        .subscribeOn(schedulers.io());
  }

  private Completable insertOrUpdateLayers(String projectId, List<Layer> layers) {
    return Observable.fromIterable(layers)
        .flatMapCompletable(layer -> insertOrUpdateLayer(projectId, layer));
  }

  @Override
  public Completable insertOrUpdateProject(Project project) {
    return projectDao
        .insertOrUpdate(ProjectEntity.fromProject(project))
        .andThen(insertOrUpdateLayers(project.getId(), project.getLayers()))
        .subscribeOn(schedulers.io());
  }

  @Override
  public Completable insertOrUpdateUser(User user) {
    return userDao.insertOrUpdate(UserEntity.fromUser(user)).subscribeOn(schedulers.io());
  }

  @Override
  public Single<User> getUser(String id) {
    return userDao
        .findById(id)
        .doOnError(e -> Timber.e(e, "Error loading user from local db: %s", id))
        // Fail with NoSuchElementException if not found.
        .toSingle()
        .map(UserEntity::toUser)
        .subscribeOn(schedulers.io());
  }

  @Override
  public Single<ImmutableList<Project>> getProjects() {
    return projectDao
        .getAllProjects()
        .map(list -> stream(list).map(ProjectEntity::toProject).collect(toImmutableList()))
        .subscribeOn(schedulers.io());
  }

  @Override
  public Maybe<Project> getProjectById(String id) {
    return projectDao.getProjectById(id).map(ProjectEntity::toProject).subscribeOn(schedulers.io());
  }

  @Override
  public Completable deleteProject(Project project) {
    return projectDao.delete(ProjectEntity.fromProject(project)).subscribeOn(schedulers.io());
  }

  @Transaction
  @Override
  public Completable applyAndEnqueue(FeatureMutation mutation) {
    try {
      return apply(mutation).andThen(enqueue(mutation));
    } catch (LocalDataStoreException e) {
      return Completable.error(e);
    }
  }

  // TODO(#127): Decouple from Project and pass in project id instead.
  @Override
  public Flowable<ImmutableSet<Feature>> getFeaturesOnceAndStream(Project project) {
    return featureDao
        .findByProjectIdStream(project.getId())
        .map(
            list ->
                stream(list)
                    .map(f -> FeatureEntity.toFeature(f, project))
                    .collect(toImmutableSet()))
        .subscribeOn(schedulers.io());
  }

  // TODO(#127): Decouple from Project and remove project from args.
  @Override
  public Maybe<Feature> getFeature(Project project, String featureId) {
    return featureDao
        .findById(featureId)
        .map(f -> FeatureEntity.toFeature(f, project))
        .subscribeOn(schedulers.io());
  }

  @Override
  public Maybe<Observation> getObservation(Feature feature, String observationId) {
    return observationDao
        .findById(observationId)
        .map(obs -> ObservationEntity.toObservation(feature, obs))
        .subscribeOn(schedulers.io());
  }

  @Override
  public Single<ImmutableList<Observation>> getObservations(Feature feature, String formId) {
    return observationDao
        .findByFeatureId(feature.getId(), formId)
        .map(
            list ->
                stream(list)
                    .map(obs -> ObservationEntity.toObservation(feature, obs))
                    .collect(toImmutableList()))
        .subscribeOn(schedulers.io());
  }

  @Override
  public Flowable<ImmutableSet<Tile>> getTilesOnceAndStream() {
    return tileDao
        .findAllOnceAndStream()
        .map(list -> stream(list).map(TileEntity::toTile).collect(toImmutableSet()))
        .subscribeOn(schedulers.io());
  }

  @Override
  public Single<ImmutableList<Mutation>> getPendingMutations(String featureId) {
    return featureMutationDao
        .findByFeatureId(featureId)
        .flattenAsObservable(fms -> fms)
        .map(FeatureMutationEntity::toMutation)
        .cast(Mutation.class)
        .mergeWith(
            observationMutationDao
                .findByFeatureId(featureId)
                .flattenAsObservable(oms -> oms)
                .map(ObservationMutationEntity::toMutation)
                .cast(Mutation.class))
        .toList()
        .map(ImmutableList::copyOf)
        .subscribeOn(schedulers.io());
  }

  @Transaction
  @Override
  public Completable updateMutations(ImmutableList<Mutation> mutations) {
    return featureMutationDao
        .updateAll(toFeatureMutationEntities(mutations))
        .andThen(
            observationMutationDao
                .updateAll(toObservationMutationEntities(mutations))
                .subscribeOn(schedulers.io()))
        .subscribeOn(schedulers.io());
  }

  private ImmutableList<ObservationMutationEntity> toObservationMutationEntities(
      ImmutableList<Mutation> mutations) {
    return stream(ObservationMutation.filter(mutations))
        .map(ObservationMutationEntity::fromMutation)
        .collect(toImmutableList());
  }

  private ImmutableList<FeatureMutationEntity> toFeatureMutationEntities(
      ImmutableList<Mutation> mutations) {
    return stream(FeatureMutation.filter(mutations))
        .map(FeatureMutationEntity::fromMutation)
        .collect(toImmutableList());
  }

  @Transaction
  @Override
  public Completable removePendingMutations(ImmutableList<Mutation> mutations) {
    return featureMutationDao
        .deleteAll(FeatureMutation.ids(mutations))
        .andThen(
            observationMutationDao
                .deleteAll(ObservationMutation.ids(mutations))
                .subscribeOn(schedulers.io()))
        .subscribeOn(schedulers.io());
  }

  @Transaction
  @Override
  public Completable mergeFeature(Feature feature) {
    // TODO(#109): Once we user can edit feature locally, apply pending mutations before saving.
    return featureDao
        .insertOrUpdate(FeatureEntity.fromFeature(feature))
        .subscribeOn(schedulers.io());
  }

  @Transaction
  @Override
  public Completable mergeObservation(Observation observation) {
    ObservationEntity observationEntity = ObservationEntity.fromObservation(observation);
    return observationMutationDao
        .findByObservationId(observation.getId())
        .flatMapCompletable(mutations -> mergeObservation(observationEntity, mutations));
  }

  private Completable mergeObservation(
      ObservationEntity observation, List<ObservationMutationEntity> mutations) {
    if (mutations.isEmpty()) {
      return Completable.complete();
    }
    ObservationMutationEntity lastMutation = mutations.get(mutations.size() - 1);
    return getUser(lastMutation.getUserId())
        .map(user -> applyMutations(observation, mutations, user))
        .flatMapCompletable(obs -> observationDao.insertOrUpdate(obs).subscribeOn(schedulers.io()));
  }

  private ObservationEntity applyMutations(
      ObservationEntity observation, List<ObservationMutationEntity> mutations, User user) {
    ObservationMutationEntity lastMutation = mutations.get(mutations.size() - 1);
    long clientTimestamp = lastMutation.getClientTimestamp();
    Timber.v("Merging observation " + this + " with mutations " + mutations);
    ObservationEntity.Builder builder = observation.toBuilder();
    // Merge changes to responses.
    for (ObservationMutationEntity mutation : mutations) {
      builder.applyMutation(mutation);
    }
    // Update modified user and time.
    AuditInfoEntity lastModified =
        AuditInfoEntity.builder()
            .setUser(UserDetails.fromUser(user))
            .setClientTimeMillis(clientTimestamp)
            .build();
    builder.setLastModified(lastModified);
    Timber.v("Merged observation %s", builder.build());
    return builder.build();
  }

  private Completable apply(FeatureMutation mutation) throws LocalDataStoreException {
    switch (mutation.getType()) {
      case CREATE:
        return getUser(mutation.getUserId())
            .flatMapCompletable(user -> insertOrUpdateFeature(mutation, user));
      default:
        throw LocalDataStoreException.unknownMutationType(mutation.getType());
    }
  }

  private Completable insertOrUpdateFeature(FeatureMutation mutation, User user) {
    return featureDao
        .insertOrUpdate(FeatureEntity.fromMutation(mutation, AuditInfo.now(user)))
        .subscribeOn(schedulers.io());
  }

  private Completable enqueue(FeatureMutation mutation) {
    return featureMutationDao
        .insert(FeatureMutationEntity.fromMutation(mutation))
        .subscribeOn(schedulers.io());
  }

  @Transaction
  @Override
  public Completable applyAndEnqueue(ObservationMutation mutation) {
    try {
      return apply(mutation).andThen(enqueue(mutation));
    } catch (LocalDataStoreException e) {
      return Completable.error(e);
    }
  }

  /**
   * Applies mutation to observation in database or creates a new one.
   *
   * @return A Completable that emits an error if mutation type is "UPDATE" but entity does not
   *     exist, or if type is "CREATE" and entity already exists.
   */
  private Completable apply(ObservationMutation mutation) throws LocalDataStoreException {
    switch (mutation.getType()) {
      case CREATE:
        return getUser(mutation.getUserId())
            .flatMapCompletable(user -> createObservation(mutation, user));
      case UPDATE:
        return getUser(mutation.getUserId())
            .flatMapCompletable(user -> updateObservation(mutation, user));
      default:
        throw LocalDataStoreException.unknownMutationType(mutation.getType());
    }
  }

  private Completable createObservation(ObservationMutation mutation, User user) {
    return observationDao
        .insert(ObservationEntity.fromMutation(mutation, AuditInfo.now(user)))
        .doOnSubscribe(__ -> Timber.v("Inserting observation: %s", mutation))
        .subscribeOn(schedulers.io());
  }

  private Completable updateObservation(ObservationMutation mutation, User user) {
    ObservationMutationEntity mutationEntity = ObservationMutationEntity.fromMutation(mutation);
    return observationDao
        .findById(mutation.getObservationId())
        .doOnSubscribe(__ -> Timber.v("Applying mutation: %s", mutation))
        // Emit NoSuchElementException if not found.
        .toSingle()
        .map(obs -> applyMutations(obs, ImmutableList.of(mutationEntity), user))
        .flatMapCompletable(obs -> observationDao.insertOrUpdate(obs).subscribeOn(schedulers.io()))
        .subscribeOn(schedulers.io());
  }

  private Completable enqueue(ObservationMutation mutation) {
    return observationMutationDao
        .insert(ObservationMutationEntity.fromMutation(mutation))
        .doOnSubscribe(__ -> Timber.v("Enqueuing mutation: %s", mutation))
        .subscribeOn(schedulers.io());
  }

  @Override
  public Completable insertOrUpdateTile(Tile tile) {
    return tileDao.insertOrUpdate(TileEntity.fromTile(tile)).subscribeOn(schedulers.io());
  }

  @Override
  public Maybe<Tile> getTile(String tileId) {
    return tileDao.findById(tileId).map(TileEntity::toTile).subscribeOn(schedulers.io());
  }

  @Override
  public Single<ImmutableList<Tile>> getPendingTiles() {
    return tileDao
        .findByState(TileEntityState.PENDING.intValue())
        .map(ts -> stream(ts).map(TileEntity::toTile).collect(toImmutableList()))
        .subscribeOn(schedulers.io());
  }

  @Override
  public Completable insertOrUpdateOfflineArea(OfflineArea area) {
    return offlineAreaDao
        .insertOrUpdate(OfflineAreaEntity.fromArea(area))
        .subscribeOn(schedulers.io());
  }

  @Override
<<<<<<< HEAD
  public Single<ImmutableList<OfflineArea>> getOfflineAreas() {
=======
  public Flowable<ImmutableList<OfflineArea>> getOfflineAreasOnceAndStream() {
>>>>>>> 16299ae4
    return offlineAreaDao
        .findAll()
        .map(areas -> stream(areas).map(OfflineAreaEntity::toArea).collect(toImmutableList()))
        .subscribeOn(schedulers.io());
  }
}<|MERGE_RESOLUTION|>--- conflicted
+++ resolved
@@ -482,11 +482,7 @@
   }
 
   @Override
-<<<<<<< HEAD
-  public Single<ImmutableList<OfflineArea>> getOfflineAreas() {
-=======
   public Flowable<ImmutableList<OfflineArea>> getOfflineAreasOnceAndStream() {
->>>>>>> 16299ae4
     return offlineAreaDao
         .findAll()
         .map(areas -> stream(areas).map(OfflineAreaEntity::toArea).collect(toImmutableList()))
