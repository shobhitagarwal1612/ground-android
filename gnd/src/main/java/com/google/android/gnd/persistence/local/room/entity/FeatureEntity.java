--- conflicted
+++ resolved
@@ -114,8 +114,6 @@
     return entity.build();
   }
 
-<<<<<<< HEAD
-  // TODO(#127): Decouple from Project and remove 2nd argument.
   public static Feature toFeature(FeatureEntity featureEntity, Project project) {
     String id = featureEntity.getId();
     String layerId = featureEntity.getLayerId();
@@ -135,24 +133,6 @@
         .setCreated(AuditInfoEntity.toObject(featureEntity.getCreated()))
         .setLastModified(AuditInfoEntity.toObject(featureEntity.getLastModified()))
         .build();
-=======
-  public static Optional<Feature> toFeature(FeatureEntity featureEntity, Project project) {
-    Optional<Layer> layer = project.getLayer(featureEntity.getLayerId());
-    if (layer.isEmpty()) {
-      Timber.d("Skipping feature " + featureEntity.getId() + " with unknown layerId");
-      return Optional.empty();
-    }
-    return Optional.of(
-        Feature.newBuilder()
-            .setId(featureEntity.getId())
-            .setProject(project)
-            .setLayer(layer.get())
-            .setPoint(featureEntity.getLocation().toPoint())
-            .setGeoJsonString(featureEntity.getGeoJson())
-            .setCreated(AuditInfoEntity.toObject(featureEntity.getCreated()))
-            .setLastModified(AuditInfoEntity.toObject(featureEntity.getLastModified()))
-            .build());
->>>>>>> f5faa9f6
   }
 
   public abstract FeatureEntity.Builder toBuilder();
