/*
 * Copyright 2019 Google LLC
 *
 * Licensed under the Apache License, Version 2.0 (the "License");
 * you may not use this file except in compliance with the License.
 * You may obtain a copy of the License at
 *
 *     https://www.apache.org/licenses/LICENSE-2.0
 *
 * Unless required by applicable law or agreed to in writing, software
 * distributed under the License is distributed on an "AS IS" BASIS,
 * WITHOUT WARRANTIES OR CONDITIONS OF ANY KIND, either express or implied.
 * See the License for the specific language governing permissions and
 * limitations under the License.
 */

package com.google.android.gnd.persistence.local.room.entity;

import static androidx.room.ForeignKey.CASCADE;

import androidx.annotation.NonNull;
import androidx.annotation.Nullable;
import androidx.room.ColumnInfo;
import androidx.room.Embedded;
import androidx.room.Entity;
import androidx.room.ForeignKey;
import androidx.room.Index;
import androidx.room.PrimaryKey;
import com.google.android.gnd.model.AuditInfo;
import com.google.android.gnd.model.feature.Feature;
import com.google.android.gnd.model.mutation.SubmissionMutation;
import com.google.android.gnd.model.submission.ResponseMap;
import com.google.android.gnd.model.submission.Submission;
import com.google.android.gnd.model.task.Task;
import com.google.android.gnd.persistence.local.LocalDataConsistencyException;
import com.google.android.gnd.persistence.local.room.converter.ResponseMapConverter;
import com.google.android.gnd.persistence.local.room.models.EntityState;
import com.google.auto.value.AutoValue;
import com.google.auto.value.AutoValue.CopyAnnotations;

/**
 * Representation of a {@link Submission} in local db.
 */
@AutoValue
@Entity(
    foreignKeys =
    @ForeignKey(
        entity = FeatureEntity.class,
        parentColumns = "id",
        childColumns = "feature_id",
        onDelete = CASCADE),
    tableName = "submission",
    // Additional index not required for FK constraint since first field in composite index can be
    // used independently.
    indices = {@Index({"feature_id", "task_id", "state"})})
public abstract class SubmissionEntity {

  @CopyAnnotations
  @PrimaryKey
  @ColumnInfo(name = "id")
  @NonNull
  public abstract String getId();

  /**
   * Returns the id of the feature to which this submission applies.
   */
  @CopyAnnotations
  @ColumnInfo(name = "feature_id")
  @NonNull
  public abstract String getFeatureId();

  /**
   * Returns the id of the task to which this submission's responses apply.
   */
  @CopyAnnotations
  @ColumnInfo(name = "task_id")
  @NonNull
  public abstract String getTaskId();

  @CopyAnnotations
  @ColumnInfo(name = "state")
  @NonNull
  public abstract EntityState getState();

  /**
   * Returns a JSON object containing user responses keyed by their respective elementId in the task
   * identified by taskId. Returns null if no responses have been provided.
   */
  @CopyAnnotations
  @ColumnInfo(name = "responses")
  @Nullable
  public abstract String getResponses();

  @CopyAnnotations
  @NonNull
  @Embedded(prefix = "created_")
  public abstract AuditInfoEntity getCreated();

  @CopyAnnotations
  @NonNull
  @Embedded(prefix = "modified_")
  public abstract AuditInfoEntity getLastModified();

  public static SubmissionEntity fromSubmission(Submission submission) {
    return SubmissionEntity.builder()
        .setId(submission.getId())
        .setTaskId(submission.getTask().getId())
        .setFeatureId(submission.getFeature().getId())
        .setState(EntityState.DEFAULT)
        .setResponses(ResponseMapConverter.toString(submission.getResponses()))
        .setCreated(AuditInfoEntity.fromObject(submission.getCreated()))
        .setLastModified(AuditInfoEntity.fromObject(submission.getLastModified()))
        .build();
  }

  public static SubmissionEntity fromMutation(SubmissionMutation mutation, AuditInfo created) {
    AuditInfoEntity authInfo = AuditInfoEntity.fromObject(created);
    return SubmissionEntity.builder()
        .setId(mutation.getSubmissionId())
        .setTaskId(mutation.getTask().getId())
        .setFeatureId(mutation.getFeatureId())
        .setState(EntityState.DEFAULT)
        .setResponses(
            ResponseMapConverter.toString(
                ResponseMap.builder().applyDeltas(mutation.getResponseDeltas()).build()))
        .setCreated(authInfo)
        .setLastModified(authInfo)
        .build();
  }

  public static Submission toSubmission(Feature feature, SubmissionEntity submission) {
    String id = submission.getId();
    String taskId = submission.getTaskId();
    Task task =
        feature
            .getLayer()
            .getTask(taskId)
            .orElseThrow(
                () ->
                    new LocalDataConsistencyException(
                        "Unknown taskId " + taskId + " in submission " + id));
    return Submission.newBuilder()
        .setId(id)
<<<<<<< HEAD
        .setTask(task)
        .setProject(feature.getProject())
=======
        .setForm(form)
        .setSurvey(feature.getSurvey())
>>>>>>> b34d1cee
        .setFeature(feature)
        .setResponses(ResponseMapConverter.fromString(task, submission.getResponses()))
        .setCreated(AuditInfoEntity.toObject(submission.getCreated()))
        .setLastModified(AuditInfoEntity.toObject(submission.getLastModified()))
        .build();
  }

  // Boilerplate generated using Android Studio AutoValue plugin:

  public static SubmissionEntity create(
      String id,
      String featureId,
      String taskId,
      EntityState state,
      String responses,
      AuditInfoEntity created,
      AuditInfoEntity lastModified) {
    return builder()
        .setId(id)
        .setFeatureId(featureId)
        .setTaskId(taskId)
        .setState(state)
        .setResponses(responses)
        .setCreated(created)
        .setLastModified(lastModified)
        .build();
  }

  public static Builder builder() {
    return new AutoValue_SubmissionEntity.Builder();
  }

  public abstract SubmissionEntity.Builder toBuilder();

  @AutoValue.Builder
  public abstract static class Builder {

    public abstract Builder setId(String newId);

    public abstract Builder setFeatureId(String newFeatureId);

    public abstract Builder setTaskId(String newTaskId);

    public abstract Builder setState(EntityState newState);

    public abstract Builder setResponses(@Nullable String newResponses);

    public abstract Builder setCreated(AuditInfoEntity newCreated);

    public abstract Builder setLastModified(AuditInfoEntity newLastModified);

    public abstract SubmissionEntity build();
  }
}<|MERGE_RESOLUTION|>--- conflicted
+++ resolved
@@ -141,13 +141,8 @@
                         "Unknown taskId " + taskId + " in submission " + id));
     return Submission.newBuilder()
         .setId(id)
-<<<<<<< HEAD
         .setTask(task)
-        .setProject(feature.getProject())
-=======
-        .setForm(form)
         .setSurvey(feature.getSurvey())
->>>>>>> b34d1cee
         .setFeature(feature)
         .setResponses(ResponseMapConverter.fromString(task, submission.getResponses()))
         .setCreated(AuditInfoEntity.toObject(submission.getCreated()))
