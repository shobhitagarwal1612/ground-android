/*
 * Copyright 2019 Google LLC
 *
 * Licensed under the Apache License, Version 2.0 (the "License");
 * you may not use this file except in compliance with the License.
 * You may obtain a copy of the License at
 *
 *     https://www.apache.org/licenses/LICENSE-2.0
 *
 * Unless required by applicable law or agreed to in writing, software
 * distributed under the License is distributed on an "AS IS" BASIS,
 * WITHOUT WARRANTIES OR CONDITIONS OF ANY KIND, either express or implied.
 * See the License for the specific language governing permissions and
 * limitations under the License.
 */

package com.google.android.gnd.persistence.local.room.entity;

import static androidx.room.ForeignKey.CASCADE;

import androidx.annotation.Nullable;
import androidx.room.ColumnInfo;
import androidx.room.Entity;
import androidx.room.ForeignKey;
import androidx.room.Index;
import com.google.android.gnd.model.Survey;
<<<<<<< HEAD
import com.google.android.gnd.model.layer.Layer;
=======
import com.google.android.gnd.model.form.Form;
import com.google.android.gnd.model.job.Job;
>>>>>>> 527896e9
import com.google.android.gnd.model.mutation.SubmissionMutation;
import com.google.android.gnd.model.task.Task;
import com.google.android.gnd.persistence.local.LocalDataConsistencyException;
import com.google.android.gnd.persistence.local.room.converter.ResponseDeltasConverter;
import com.google.android.gnd.persistence.local.room.models.MutationEntitySyncStatus;
import com.google.android.gnd.persistence.local.room.models.MutationEntityType;
import com.google.auto.value.AutoValue;
import com.google.auto.value.AutoValue.CopyAnnotations;
import java.util.Date;
import org.json.JSONObject;

/**
 * Representation of a {@link SubmissionMutation} in local data store.
 */
@AutoValue
@Entity(
    tableName = "submission_mutation",
    foreignKeys = {
        @ForeignKey(
            entity = FeatureEntity.class,
            parentColumns = "id",
            childColumns = "feature_id",
            onDelete = CASCADE),
        @ForeignKey(
            entity = SubmissionEntity.class,
            parentColumns = "id",
            childColumns = "submission_id",
            onDelete = CASCADE)
    },
    indices = {@Index("feature_id"), @Index("submission_id")})
public abstract class SubmissionMutationEntity extends MutationEntity {

  @CopyAnnotations
  @ColumnInfo(name = "task_id")
  public abstract String getTaskId();

  @CopyAnnotations
  @ColumnInfo(name = "feature_id")
  public abstract String getFeatureId();

  @CopyAnnotations
  @ColumnInfo(name = "job_id")
  public abstract String getJobId();

  @CopyAnnotations
  @ColumnInfo(name = "submission_id")
  public abstract String getSubmissionId();

  /**
   * For mutations of type {@link MutationEntityType#CREATE} and {@link MutationEntityType#UPDATE},
   * returns a {@link JSONObject} with the new values of modified task responses, with {@code null}
   * values representing responses that were removed/cleared.
   *
   * <p>This method returns {@code null} for mutation type {@link MutationEntityType#DELETE}.
   */
  @CopyAnnotations
  @Nullable
  @ColumnInfo(name = "response_deltas")
  public abstract String getResponseDeltas();

  public static SubmissionMutationEntity create(
      long id,
      String surveyId,
      String featureId,
<<<<<<< HEAD
      String layerId,
      String taskId,
=======
      String jobId,
      String formId,
>>>>>>> 527896e9
      String submissionId,
      MutationEntityType type,
      MutationEntitySyncStatus syncStatus,
      String responseDeltas,
      long retryCount,
      @Nullable String lastError,
      @Nullable String userId,
      long clientTimestamp) {
    return builder()
        .setId(id)
        .setSurveyId(surveyId)
        .setFeatureId(featureId)
<<<<<<< HEAD
        .setLayerId(layerId)
        .setTaskId(taskId)
=======
        .setJobId(jobId)
        .setFormId(formId)
>>>>>>> 527896e9
        .setSubmissionId(submissionId)
        .setType(type)
        .setSyncStatus(syncStatus)
        .setResponseDeltas(responseDeltas)
        .setRetryCount(retryCount)
        .setLastError(lastError)
        .setUserId(userId)
        .setClientTimestamp(clientTimestamp)
        .build();
  }

  public static SubmissionMutationEntity fromMutation(SubmissionMutation m) {
    return SubmissionMutationEntity.builder()
        .setId(m.getId())
        .setSurveyId(m.getSurveyId())
        .setFeatureId(m.getFeatureId())
<<<<<<< HEAD
        .setLayerId(m.getLayerId())
        .setTaskId(m.getTask().getId())
=======
        .setJobId(m.getJobId())
        .setFormId(m.getForm().getId())
>>>>>>> 527896e9
        .setSubmissionId(m.getSubmissionId())
        .setType(MutationEntityType.fromMutationType(m.getType()))
        .setSyncStatus(MutationEntitySyncStatus.fromMutationSyncStatus(m.getSyncStatus()))
        .setResponseDeltas(ResponseDeltasConverter.toString(m.getResponseDeltas()))
        .setRetryCount(m.getRetryCount())
        .setLastError(m.getLastError())
        .setUserId(m.getUserId())
        .setClientTimestamp(m.getClientTimestamp().getTime())
        .build();
  }

  // Boilerplate generated using Android Studio AutoValue plugin:

  public static Builder builder() {
    return new AutoValue_SubmissionMutationEntity.Builder();
  }

  public SubmissionMutation toMutation(Survey survey) throws LocalDataConsistencyException {
    Job job =
        survey
            .getJob(getJobId())
            .orElseThrow(
                () ->
                    new LocalDataConsistencyException(
<<<<<<< HEAD
                        "Unknown layerId in  in submission mutation " + getId()));
    Task task =
        layer
            .getTask(getTaskId())
=======
                        "Unknown jobId in  in submission mutation " + getId()));
    Form form =
        job
            .getForm(getFormId())
>>>>>>> 527896e9
            .orElseThrow(
                () ->
                    new LocalDataConsistencyException(
                        "Unknown taskId in submission mutation " + getId()));
    return SubmissionMutation.builder()
        .setSubmissionId(getSubmissionId())
        .setTask(task)
        .setResponseDeltas(ResponseDeltasConverter.fromString(task, getResponseDeltas()))
        .setId(getId())
        .setSurveyId(getSurveyId())
        .setFeatureId(getFeatureId())
        .setJobId(getJobId())
        .setType(getType().toMutationType())
        .setSyncStatus(getSyncStatus().toMutationSyncStatus())
        .setRetryCount(getRetryCount())
        .setLastError(getLastError())
        .setUserId(getUserId())
        .setClientTimestamp(new Date(getClientTimestamp()))
        .build();
  }

  @AutoValue.Builder
  public abstract static class Builder extends MutationEntity.Builder<Builder> {

    public abstract Builder setFeatureId(String newFeatureId);

    public abstract Builder setJobId(String newJobId);

    public abstract Builder setTaskId(String newTaskId);

    public abstract Builder setSubmissionId(String newSubmissionId);

    public abstract Builder setResponseDeltas(String newResponseDeltas);

    public abstract SubmissionMutationEntity build();
  }
}<|MERGE_RESOLUTION|>--- conflicted
+++ resolved
@@ -24,12 +24,7 @@
 import androidx.room.ForeignKey;
 import androidx.room.Index;
 import com.google.android.gnd.model.Survey;
-<<<<<<< HEAD
-import com.google.android.gnd.model.layer.Layer;
-=======
-import com.google.android.gnd.model.form.Form;
 import com.google.android.gnd.model.job.Job;
->>>>>>> 527896e9
 import com.google.android.gnd.model.mutation.SubmissionMutation;
 import com.google.android.gnd.model.task.Task;
 import com.google.android.gnd.persistence.local.LocalDataConsistencyException;
@@ -94,13 +89,8 @@
       long id,
       String surveyId,
       String featureId,
-<<<<<<< HEAD
-      String layerId,
+      String jobId,
       String taskId,
-=======
-      String jobId,
-      String formId,
->>>>>>> 527896e9
       String submissionId,
       MutationEntityType type,
       MutationEntitySyncStatus syncStatus,
@@ -113,13 +103,8 @@
         .setId(id)
         .setSurveyId(surveyId)
         .setFeatureId(featureId)
-<<<<<<< HEAD
-        .setLayerId(layerId)
+        .setJobId(jobId)
         .setTaskId(taskId)
-=======
-        .setJobId(jobId)
-        .setFormId(formId)
->>>>>>> 527896e9
         .setSubmissionId(submissionId)
         .setType(type)
         .setSyncStatus(syncStatus)
@@ -136,13 +121,8 @@
         .setId(m.getId())
         .setSurveyId(m.getSurveyId())
         .setFeatureId(m.getFeatureId())
-<<<<<<< HEAD
-        .setLayerId(m.getLayerId())
+        .setJobId(m.getJobId())
         .setTaskId(m.getTask().getId())
-=======
-        .setJobId(m.getJobId())
-        .setFormId(m.getForm().getId())
->>>>>>> 527896e9
         .setSubmissionId(m.getSubmissionId())
         .setType(MutationEntityType.fromMutationType(m.getType()))
         .setSyncStatus(MutationEntitySyncStatus.fromMutationSyncStatus(m.getSyncStatus()))
@@ -167,17 +147,10 @@
             .orElseThrow(
                 () ->
                     new LocalDataConsistencyException(
-<<<<<<< HEAD
-                        "Unknown layerId in  in submission mutation " + getId()));
+                        "Unknown jobId in  in submission mutation " + getId()));
     Task task =
-        layer
+        job
             .getTask(getTaskId())
-=======
-                        "Unknown jobId in  in submission mutation " + getId()));
-    Form form =
-        job
-            .getForm(getFormId())
->>>>>>> 527896e9
             .orElseThrow(
                 () ->
                     new LocalDataConsistencyException(
