/*
 * Copyright 2020 Google LLC
 *
 * Licensed under the Apache License, Version 2.0 (the "License");
 * you may not use this file except in compliance with the License.
 * You may obtain a copy of the License at
 *
 *     https://www.apache.org/licenses/LICENSE-2.0
 *
 * Unless required by applicable law or agreed to in writing, software
 * distributed under the License is distributed on an "AS IS" BASIS,
 * WITHOUT WARRANTIES OR CONDITIONS OF ANY KIND, either express or implied.
 * See the License for the specific language governing permissions and
 * limitations under the License.
 */

package com.google.android.gnd.persistence.remote.firestore.schema;

import com.google.android.gnd.model.User;
import com.google.android.gnd.model.mutation.SubmissionMutation;
import com.google.android.gnd.model.submission.DateResponse;
import com.google.android.gnd.model.submission.MultipleChoiceResponse;
import com.google.android.gnd.model.submission.NumberResponse;
import com.google.android.gnd.model.submission.Response;
import com.google.android.gnd.model.submission.ResponseDelta;
import com.google.android.gnd.model.submission.TextResponse;
import com.google.android.gnd.model.submission.TimeResponse;
import com.google.android.gnd.persistence.remote.DataStoreException;
import com.google.common.collect.ImmutableList;
import com.google.common.collect.ImmutableMap;
import com.google.firebase.firestore.FieldValue;
import java.util.Map;
import timber.log.Timber;

/**
 * Converts between Firestore maps used to merge updates and {@link SubmissionMutation} instances.
 */
class ObservationMutationConverter {

  static final String FEATURE_ID = "featureId";
  private static final String LAYER_ID = "layerId";
  private static final String TASK_ID = "taskId";
  private static final String RESPONSES = "responses";
  private static final String CREATED = "created";
  private static final String LAST_MODIFIED = "lastModified";

  static ImmutableMap<String, Object> toMap(SubmissionMutation mutation, User user)
      throws DataStoreException {
    ImmutableMap.Builder<String, Object> map = ImmutableMap.builder();
    AuditInfoNestedObject auditInfo = AuditInfoConverter.fromMutationAndUser(mutation, user);
    switch (mutation.getType()) {
      case CREATE:
        map.put(CREATED, auditInfo);
        map.put(LAST_MODIFIED, auditInfo);
        break;
      case UPDATE:
        map.put(LAST_MODIFIED, auditInfo);
        break;
      case DELETE:
        // TODO.
      case UNKNOWN:
      default:
        throw new DataStoreException("Unsupported mutation type: " + mutation.getType());
    }
    map.put(FEATURE_ID, mutation.getFeatureId())
<<<<<<< HEAD
        .put(LAYER_ID, mutation.getLayerId())
        .put(TASK_ID, mutation.getTask().getId())
=======
        .put(LAYER_ID, mutation.getJobId())
        .put(FORM_ID, mutation.getForm().getId())
>>>>>>> 527896e9
        .put(RESPONSES, toMap(mutation.getResponseDeltas()));
    return map.build();
  }

  private static Map<String, Object> toMap(ImmutableList<ResponseDelta> responseDeltas) {
    ImmutableMap.Builder<String, Object> map = ImmutableMap.builder();
    for (ResponseDelta delta : responseDeltas) {
      map.put(
          delta.getFieldId(),
          delta
              .getNewResponse()
              .map(ObservationMutationConverter::toObject)
              .orElse(FieldValue.delete()));
    }
    return map.build();
  }

  private static Object toObject(Response response) {
    if (response instanceof TextResponse) {
      return ((TextResponse) response).getText();
    } else if (response instanceof MultipleChoiceResponse) {
      return ((MultipleChoiceResponse) response).getSelectedOptionIds();
    } else if (response instanceof NumberResponse) {
      return ((NumberResponse) response).getValue();
    } else if (response instanceof TimeResponse) {
      return ((TimeResponse) response).getTime();
    } else if (response instanceof DateResponse) {
      return ((DateResponse) response).getDate();
    } else {
      Timber.e("Unknown response type: %s", response.getClass().getName());
      return null;
    }
  }
}<|MERGE_RESOLUTION|>--- conflicted
+++ resolved
@@ -63,13 +63,8 @@
         throw new DataStoreException("Unsupported mutation type: " + mutation.getType());
     }
     map.put(FEATURE_ID, mutation.getFeatureId())
-<<<<<<< HEAD
-        .put(LAYER_ID, mutation.getLayerId())
+        .put(LAYER_ID, mutation.getJobId())
         .put(TASK_ID, mutation.getTask().getId())
-=======
-        .put(LAYER_ID, mutation.getJobId())
-        .put(FORM_ID, mutation.getForm().getId())
->>>>>>> 527896e9
         .put(RESPONSES, toMap(mutation.getResponseDeltas()));
     return map.build();
   }
