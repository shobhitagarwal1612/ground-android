--- conflicted
+++ resolved
@@ -43,19 +43,12 @@
   ProjectDocument(
       @Nullable Map<String, String> title,
       @Nullable Map<String, String> description,
-<<<<<<< HEAD
-      @Nullable Map<String, LayerNestedObject> featureTypes,
+      @Nullable Map<String, LayerNestedObject> layers,
       @Nullable List<OfflineBaseMapSourceNestedObject> offlineBaseMapSources) {
     this.title = title;
     this.description = description;
-    this.featureTypes = featureTypes;
+    this.layers = layers;
     this.offlineBaseMapSources = offlineBaseMapSources;
-=======
-      @Nullable Map<String, LayerNestedObject> layers) {
-    this.title = title;
-    this.description = description;
-    this.layers = layers;
->>>>>>> 1e09270c
   }
 
   @Nullable
