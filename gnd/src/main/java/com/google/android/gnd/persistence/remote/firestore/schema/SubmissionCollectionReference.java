/*
 * Copyright 2020 Google LLC
 *
 * Licensed under the Apache License, Version 2.0 (the "License");
 * you may not use this file except in compliance with the License.
 * You may obtain a copy of the License at
 *
 *     https://www.apache.org/licenses/LICENSE-2.0
 *
 * Unless required by applicable law or agreed to in writing, software
 * distributed under the License is distributed on an "AS IS" BASIS,
 * WITHOUT WARRANTIES OR CONDITIONS OF ANY KIND, either express or implied.
 * See the License for the specific language governing permissions and
 * limitations under the License.
 */

package com.google.android.gnd.persistence.remote.firestore.schema;

import static com.google.android.gnd.util.ImmutableListCollector.toImmutableList;
import static java8.util.stream.StreamSupport.stream;

import com.google.android.gnd.model.locationofinterest.LocationOfInterest;
import com.google.android.gnd.model.submission.Submission;
import com.google.android.gnd.persistence.remote.firestore.base.FluentCollectionReference;
import com.google.android.gnd.rx.ValueOrError;
import com.google.android.gnd.rx.annotations.Cold;
import com.google.common.collect.ImmutableList;
import com.google.firebase.firestore.CollectionReference;
import com.google.firebase.firestore.FieldPath;
import com.google.firebase.firestore.Query;
import com.google.firebase.firestore.QuerySnapshot;
import durdinapps.rxfirebase2.RxFirestore;
import io.reactivex.Single;
import org.jetbrains.annotations.NotNull;

public class SubmissionCollectionReference extends FluentCollectionReference {

  SubmissionCollectionReference(CollectionReference ref) {
    super(ref);
  }

  public SubmissionDocumentReference submission(String id) {
    return new SubmissionDocumentReference(reference().document(id));
  }

  @Cold
<<<<<<< HEAD
  public Single<ImmutableList<ValueOrError<Submission>>> submissionsByLocationOfInterestId(
      LocationOfInterest locationOfInterest) {
    return RxFirestore.getCollection(byFeatureId(locationOfInterest.getId()))
        .map(querySnapshot -> convert(querySnapshot, locationOfInterest))
=======
  public Single<ImmutableList<ValueOrError<Submission>>> submissionsByLoiId(Feature feature) {
    return RxFirestore.getCollection(byLoiId(feature.getId()))
        .map(querySnapshot -> convert(querySnapshot, feature))
>>>>>>> 4b42d453
        .toSingle(ImmutableList.of());
  }

  @NotNull
  private ImmutableList<ValueOrError<Submission>> convert(
      QuerySnapshot querySnapshot, LocationOfInterest locationOfInterest) {
    return stream(querySnapshot.getDocuments())
        .map(
            doc ->
                ValueOrError.create(
                    () -> SubmissionConverter.toSubmission(locationOfInterest, doc)))
        .collect(toImmutableList());
  }

  private Query byLoiId(String loiId) {
    return reference().whereEqualTo(FieldPath.of(SubmissionMutationConverter.LOI_ID), loiId);
  }
}<|MERGE_RESOLUTION|>--- conflicted
+++ resolved
@@ -44,16 +44,10 @@
   }
 
   @Cold
-<<<<<<< HEAD
   public Single<ImmutableList<ValueOrError<Submission>>> submissionsByLocationOfInterestId(
       LocationOfInterest locationOfInterest) {
-    return RxFirestore.getCollection(byFeatureId(locationOfInterest.getId()))
+    return RxFirestore.getCollection(byLoiId(locationOfInterest.getId()))
         .map(querySnapshot -> convert(querySnapshot, locationOfInterest))
-=======
-  public Single<ImmutableList<ValueOrError<Submission>>> submissionsByLoiId(Feature feature) {
-    return RxFirestore.getCollection(byLoiId(feature.getId()))
-        .map(querySnapshot -> convert(querySnapshot, feature))
->>>>>>> 4b42d453
         .toSingle(ImmutableList.of());
   }
 
