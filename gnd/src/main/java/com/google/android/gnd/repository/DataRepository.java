/*
 * Copyright 2018 Google LLC
 *
 * Licensed under the Apache License, Version 2.0 (the "License");
 * you may not use this file except in compliance with the License.
 * You may obtain a copy of the License at
 *
 *     https://www.apache.org/licenses/LICENSE-2.0
 *
 * Unless required by applicable law or agreed to in writing, software
 * distributed under the License is distributed on an "AS IS" BASIS,
 * WITHOUT WARRANTIES OR CONDITIONS OF ANY KIND, either express or implied.
 * See the License for the specific language governing permissions and
 * limitations under the License.
 */

package com.google.android.gnd.repository;

import android.util.Log;
import com.google.android.gnd.model.Mutation;
import com.google.android.gnd.model.Project;
import com.google.android.gnd.model.feature.Feature;
import com.google.android.gnd.model.feature.FeatureMutation;
import com.google.android.gnd.model.observation.Observation;
import com.google.android.gnd.model.observation.ObservationMutation;
import com.google.android.gnd.persistence.local.LocalDataStore;
import com.google.android.gnd.persistence.local.LocalValueStore;
import com.google.android.gnd.persistence.remote.RemoteDataEvent;
import com.google.android.gnd.persistence.remote.RemoteDataStore;
import com.google.android.gnd.persistence.remote.firestore.DocumentNotFoundException;
import com.google.android.gnd.persistence.sync.DataSyncWorkManager;
import com.google.android.gnd.persistence.uuid.OfflineUuidGenerator;
import com.google.android.gnd.system.AuthenticationManager.User;
import com.google.common.collect.ImmutableList;
import com.google.common.collect.ImmutableSet;
import io.reactivex.Completable;
import io.reactivex.Flowable;
import io.reactivex.Maybe;
import io.reactivex.Observable;
import io.reactivex.Single;
import io.reactivex.processors.BehaviorProcessor;
import io.reactivex.processors.FlowableProcessor;
import java.util.List;
import java.util.concurrent.TimeUnit;
import java8.util.Optional;
import javax.inject.Inject;
import javax.inject.Singleton;

@Singleton
public class DataRepository {
  private static final String TAG = DataRepository.class.getSimpleName();
  private static final long GET_REMOTE_RECORDS_TIMEOUT_SECS = 5;

  private final InMemoryCache cache;
  private final LocalDataStore localDataStore;
  private final RemoteDataStore remoteDataStore;
  private final DataSyncWorkManager dataSyncWorkManager;
  private final FlowableProcessor<Persistable<Project>> activeProject;
  private final OfflineUuidGenerator uuidGenerator;
  private final LocalValueStore localValueStore;

  @Inject
  public DataRepository(
      LocalDataStore localDataStore,
      RemoteDataStore remoteDataStore,
      DataSyncWorkManager dataSyncWorkManager,
      InMemoryCache cache,
      OfflineUuidGenerator uuidGenerator,
      LocalValueStore localValueStore) {
    this.localDataStore = localDataStore;
    this.remoteDataStore = remoteDataStore;
    this.dataSyncWorkManager = dataSyncWorkManager;
    this.cache = cache;
    this.activeProject = BehaviorProcessor.create();
    this.uuidGenerator = uuidGenerator;
    this.localValueStore = localValueStore;

    streamFeaturesToLocalDb(remoteDataStore);
  }

  /**
   * Mirrors features in the current project from the remote db into the local db when the network
   * is available. When invoked, will first attempt to resync all features from the remote db,
   * subsequently syncing only remote changes.
   */
  private void streamFeaturesToLocalDb(RemoteDataStore remoteDataStore) {
    // TODO: Move to Application or background service.
    activeProject
        .compose(Persistable::values)
        .switchMap(remoteDataStore::loadFeaturesOnceAndStreamChanges)
        .switchMap(event -> updateLocalFeature(event).toFlowable())
        .subscribe();
  }

  private Completable updateLocalFeature(RemoteDataEvent<Feature> event) {
    switch (event.getEventType()) {
      case ENTITY_LOADED:
      case ENTITY_MODIFIED:
        return event.value().map(localDataStore::mergeFeature).orElse(Completable.complete());
      case ENTITY_REMOVED:
        // TODO: Delete features:
        // localDataStore.removeFeature(event.getEntityId());
        return Completable.complete();
      case ERROR:
        return Completable.error(event.error().get());
      default:
        return Completable.error(
            new UnsupportedOperationException("Event type: " + event.getEventType()));
    }
  }

  /**
   * Returns a stream that emits the latest project activation state, and continues to emits changes
   * to that state until all subscriptions are disposed.
   */
  public Flowable<Persistable<Project>> getActiveProjectOnceAndStream() {
    return activeProject;
  }

  public Single<Project> activateProject(String projectId) {
    Log.d(TAG, " Activating project " + projectId);
    return remoteDataStore
        .loadProject(projectId)
        .doOnError(e -> Log.e(TAG, "Project not found", e))
        .doOnSubscribe(__ -> activeProject.onNext(Persistable.loading()))
        .flatMap(project -> localDataStore.insertOrUpdateProject(project).toSingleDefault(project))
        .doOnSuccess(this::onProjectLoaded);
  }

  private void onProjectLoaded(Project project) {
    cache.setActiveProject(project);
    activeProject.onNext(Persistable.loaded(project));
    localValueStore.setLastActiveProjectId(project.getId());
  }

  private Single<List<Project>> loadProjects(User user) {
    if (isOffline()) {
      return localDataStore.getProjects();
    } else {
      return remoteDataStore.loadProjectSummaries(user);
    }
  }

  public Observable<Persistable<List<Project>>> getProjectSummaries(User user) {
    // TODO: Get from load db if network connection not available or remote times out.
    return loadProjects(user)
        .map(Persistable::loaded)
        .onErrorReturn(Persistable::error)
        .toObservable()
        .startWith(Persistable.loading());
  }

  // TODO: Only return feature fields needed to render features on map.
  // TODO(#127): Decouple from Project and accept id instead.
  public Flowable<ImmutableSet<Feature>> getFeaturesOnceAndStream(Project project) {
    return localDataStore.getFeaturesOnceAndStream(project);
  }

  /**
   * Retrieves the records or the specified project, feature, and form.
   *
   * <ol>
   *   <li>Attempt to sync remote observation changes to the local data store. If network is not
   *       available or operation times out, this step is skipped.
   *   <li>Relevant records are returned directly from the local data store.
   * </ol>
   */
  public Single<ImmutableList<Observation>> getRecords(
      String projectId, String featureId, String formId) {
    // TODO: Only fetch first n fields.
    // TODO(#127): Decouple feature from observation so that we don't need to fetch observation
    // here.
    return getFeature(projectId, featureId)
        .switchIfEmpty(Single.error(new DocumentNotFoundException()))
        .flatMap(feature -> getRecords(feature, formId));
  }

  private Single<ImmutableList<Observation>> getRecords(Feature feature, String formId) {
    Completable remoteSync =
        remoteDataStore
            .loadRecords(feature)
            .timeout(GET_REMOTE_RECORDS_TIMEOUT_SECS, TimeUnit.SECONDS)
            .doOnError(t -> Log.d(TAG, "Observation sync timed out"))
            .flatMapCompletable(this::mergeRemoteRecords)
            .onErrorComplete();
    return remoteSync.andThen(localDataStore.getRecords(feature, formId));
  }

  private Completable mergeRemoteRecords(ImmutableList<Observation> observations) {
    return Observable.fromIterable(observations).flatMapCompletable(localDataStore::mergeRecord);
  }

  // TODO(#127): Decouple Project from Feature and remove projectId.
  // TODO: Replace with Single and treat missing id as error.
  private Maybe<Feature> getFeature(String projectId, String featureId) {
    return getProject(projectId)
        .flatMapMaybe(project -> localDataStore.getFeature(project, featureId));
  }

  public Single<Observation> getObservation(
      String projectId, String featureId, String observationId) {
    // TODO: Store and retrieve latest edits from cache and/or db.
    // TODO(#127): Decouple feature from observation so that we don't need to fetch feature here.
    return getFeature(projectId, featureId)
        .switchIfEmpty(Single.error(new DocumentNotFoundException()))
        .flatMap(
            feature ->
                localDataStore
                    .getRecord(feature, observationId)
                    .switchIfEmpty(Single.error(new DocumentNotFoundException())));
  }

  public Single<Observation> createObservation(String projectId, String featureId, String formId) {
    // TODO: Handle invalid formId.
    // TODO(#127): Decouple feature from observation so that we don't need to fetch feature here.
    return getFeature(projectId, featureId)
        .switchIfEmpty(Single.error(new DocumentNotFoundException()))
        .map(
            feature ->
                Observation.newBuilder()
                    .setId(uuidGenerator.generateUuid())
                    .setProject(feature.getProject())
                    .setFeature(feature)
                    .setForm(feature.getLayer().getForm(formId).get())
                    .build());
  }

  private Single<Project> getProject(String projectId) {
    // TODO: Try to load from db if network not available or times out.
    return Maybe.fromCallable(cache::getActiveProject)
        .filter(p -> projectId.equals(p.getId()))
        .switchIfEmpty(remoteDataStore.loadProject(projectId));
  }

  public Completable applyAndEnqueue(ObservationMutation mutation) {
    // TODO(#101): Store user id and timestamp on save.
    return localDataStore
        .applyAndEnqueue(mutation)
        .andThen(dataSyncWorkManager.enqueueSyncWorker(mutation.getFeatureId()));
  }

  public Completable saveFeature(Feature feature) {
    // TODO(#79): Assign owner and timestamps when creating new feature.
    // TODO(#80): Update UI to provide FeatureMutations instead of Features here.
    return localDataStore
        .applyAndEnqueue(
            FeatureMutation.builder()
                .setType(Mutation.Type.CREATE)
                .setProjectId(feature.getProject().getId())
                .setFeatureId(feature.getId())
                .setLayerId(feature.getLayer().getId())
                .setNewLocation(Optional.of(feature.getPoint()))
                // TODO(#101): Attach real credentials.
                .setUserId("")
                .build())
        .andThen(dataSyncWorkManager.enqueueSyncWorker(feature.getId()));
  }

  private Maybe<Project> loadLastActiveProject() {
    String projectId = localValueStore.getLastActiveProjectId();
    if (isOffline()) {
      return localDataStore.getProjectById(projectId);
    } else {
      return Maybe.fromCallable(() -> projectId).flatMap(id -> activateProject(id).toMaybe());
    }
  }

  /**
   * Reactivates the last active project, emitting true once loaded, or false if no project was
   * previously activated.
   */
  public Single<Boolean> reactivateLastProject() {
<<<<<<< HEAD
    return loadLastActiveProject()
=======
    return Maybe.fromCallable(localValueStore::getLastActiveProjectId)
        .flatMap(id -> activateProject(id).toMaybe())
>>>>>>> 3cd56eba
        .onErrorComplete()
        .doOnComplete(() -> Log.v(TAG, "No previous project found to reactivate"))
        .doOnSuccess(project -> Log.v(TAG, "Reactivated project " + project.getId()))
        .map(__ -> true)
        .toSingle(false);
  }

  /** Clears the currently active project from cache and from local localValueStore. */
  public void clearActiveProject() {
    localDataStore
        .getProjectById(localValueStore.getLastActiveProjectId())
        .flatMapCompletable(localDataStore::removeProject)
        .subscribe();
    cache.clearActiveProject();
    localValueStore.clearLastActiveProjectId();
    activeProject.onNext(Persistable.notLoaded());
  }

  private boolean isOffline() {
    // TODO
    return false;
  }
}<|MERGE_RESOLUTION|>--- conflicted
+++ resolved
@@ -270,12 +270,7 @@
    * previously activated.
    */
   public Single<Boolean> reactivateLastProject() {
-<<<<<<< HEAD
     return loadLastActiveProject()
-=======
-    return Maybe.fromCallable(localValueStore::getLastActiveProjectId)
-        .flatMap(id -> activateProject(id).toMaybe())
->>>>>>> 3cd56eba
         .onErrorComplete()
         .doOnComplete(() -> Log.v(TAG, "No previous project found to reactivate"))
         .doOnSuccess(project -> Log.v(TAG, "Reactivated project " + project.getId()))
