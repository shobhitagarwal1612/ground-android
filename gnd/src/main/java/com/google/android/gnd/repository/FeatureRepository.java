/*
 * Copyright 2018 Google LLC
 *
 * Licensed under the Apache License, Version 2.0 (the "License");
 * you may not use this file except in compliance with the License.
 * You may obtain a copy of the License at
 *
 *     https://www.apache.org/licenses/LICENSE-2.0
 *
 * Unless required by applicable law or agreed to in writing, software
 * distributed under the License is distributed on an "AS IS" BASIS,
 * WITHOUT WARRANTIES OR CONDITIONS OF ANY KIND, either express or implied.
 * See the License for the specific language governing permissions and
 * limitations under the License.
 */

package com.google.android.gnd.repository;

import com.google.android.gnd.model.Mutation.SyncStatus;
import com.google.android.gnd.model.Mutation.Type;
import com.google.android.gnd.model.Project;
import com.google.android.gnd.model.feature.Feature;
import com.google.android.gnd.model.feature.FeatureMutation;
import com.google.android.gnd.model.feature.Point;
import com.google.android.gnd.persistence.local.LocalDataStore;
<<<<<<< HEAD
=======
import com.google.android.gnd.persistence.local.room.models.MutationEntitySyncStatus;
import com.google.android.gnd.persistence.remote.NotFoundException;
>>>>>>> b06a497b
import com.google.android.gnd.persistence.remote.RemoteDataEvent;
import com.google.android.gnd.persistence.remote.RemoteDataStore;
import com.google.android.gnd.persistence.sync.DataSyncWorkManager;
import com.google.android.gnd.persistence.uuid.OfflineUuidGenerator;
import com.google.android.gnd.rx.Loadable;
import com.google.android.gnd.rx.annotations.Cold;
import com.google.android.gnd.system.auth.AuthenticationManager;
import com.google.common.collect.ImmutableList;
import com.google.common.collect.ImmutableSet;
import io.reactivex.Completable;
import io.reactivex.Flowable;
import io.reactivex.Single;
import java.util.Date;
import java8.util.Optional;
import javax.inject.Inject;
import javax.inject.Singleton;
import timber.log.Timber;

/**
 * Coordinates persistence and retrieval of {@link Feature} instances from remote, local, and in
 * memory data stores. For more details on this pattern and overall architecture, see
 * https://developer.android.com/jetpack/docs/guide.
 */
@Singleton
public class FeatureRepository {

  private final LocalDataStore localDataStore;
  private final RemoteDataStore remoteDataStore;
  private final ProjectRepository projectRepository;
  private final DataSyncWorkManager dataSyncWorkManager;
  private final AuthenticationManager authManager;
  private final OfflineUuidGenerator uuidGenerator;

  @Inject
  public FeatureRepository(
      LocalDataStore localDataStore,
      RemoteDataStore remoteDataStore,
      ProjectRepository projectRepository,
      DataSyncWorkManager dataSyncWorkManager,
      AuthenticationManager authManager,
      OfflineUuidGenerator uuidGenerator) {
    this.localDataStore = localDataStore;
    this.remoteDataStore = remoteDataStore;
    this.projectRepository = projectRepository;
    this.dataSyncWorkManager = dataSyncWorkManager;
    this.authManager = authManager;
    this.uuidGenerator = uuidGenerator;
  }

  /**
   * Mirrors features in the specified project from the remote db into the local db when the network
   * is available. When invoked, will first attempt to resync all features from the remote db,
   * subsequently syncing only remote changes. The returned stream never completes, and
   * subscriptions will only terminate on disposal.
   */
  @Cold
  public Completable syncFeatures(Project project) {
    return remoteDataStore
        .loadFeaturesOnceAndStreamChanges(project)
        .flatMapCompletable(this::updateLocalFeature);
  }

  // TODO: Remove "feature" qualifier from this and other repository method names.
  @Cold
  private Completable updateLocalFeature(RemoteDataEvent<Feature> event) {
    switch (event.getEventType()) {
      case ENTITY_LOADED:
      case ENTITY_MODIFIED:
        return event.value().map(localDataStore::mergeFeature).orElse(Completable.complete());
      case ENTITY_REMOVED:
        return localDataStore.deleteFeature(event.getEntityId());
      case ERROR:
        event.error().ifPresent(e -> Timber.d(e, "Invalid features in remote db ignored"));
        return Completable.complete();
      default:
        return Completable.error(
            new UnsupportedOperationException("Event type: " + event.getEventType()));
    }
  }

  // TODO: Only return feature fields needed to render features on map.
  @Cold(terminates = false)
  public Flowable<ImmutableSet<Feature>> getFeaturesOnceAndStream(Project project) {
    return localDataStore.getFeaturesOnceAndStream(project);
  }

  @Cold
  public Single<Feature> getFeature(FeatureMutation featureMutation) {
    return getFeature(featureMutation.getProjectId(), featureMutation.getFeatureId());
  }

  @Cold
  public Single<Feature> getFeature(String projectId, String featureId) {
    return projectRepository
        .getProject(projectId)
        .flatMapMaybe(project -> localDataStore.getFeature(project, featureId))
        .toSingle();
  }

  public FeatureMutation newMutation(String projectId, String layerId, Point point) {
    return FeatureMutation.builder()
        .setType(Type.CREATE)
        .setSyncStatus(SyncStatus.PENDING)
        .setFeatureId(uuidGenerator.generateUuid())
        .setProjectId(projectId)
        .setLayerId(layerId)
        .setNewLocation(Optional.of(point))
        .setUserId(authManager.getCurrentUser().getId())
        .setClientTimestamp(new Date())
        .build();
  }

  /**
   * Creates a mutation entry for the given parameters, applies it to the local db and schedules a
   * task for remote sync if the local transaction is successful.
   *
   * @param mutation Input {@link FeatureMutation}
   * @return If successful, returns the provided feature wrapped as {@link Loadable}
   */
  @Cold
  public Completable applyAndEnqueue(FeatureMutation mutation) {
    Completable localTransaction = localDataStore.applyAndEnqueue(mutation);
    Completable remoteSync = dataSyncWorkManager.enqueueSyncWorker(mutation.getFeatureId());
    return localTransaction.andThen(remoteSync);
  }

  /**
   * Emits the list of {@link FeatureMutation} instances for a given feature which have not yet been
   * marked as {@link SyncStatus#COMPLETED}, including pending, in progress, and failed mutations.
   * A new list is emitted on each subsequent change.
   */
  public Flowable<ImmutableList<FeatureMutation>> getIncompleteFeatureMutationsOnceAndStream(
      String featureId) {
    return localDataStore.getFeatureMutationsByFeatureIdOnceAndStream(
        featureId,
        MutationEntitySyncStatus.PENDING,
        MutationEntitySyncStatus.IN_PROGRESS,
        MutationEntitySyncStatus.FAILED);
  }
}<|MERGE_RESOLUTION|>--- conflicted
+++ resolved
@@ -23,11 +23,7 @@
 import com.google.android.gnd.model.feature.FeatureMutation;
 import com.google.android.gnd.model.feature.Point;
 import com.google.android.gnd.persistence.local.LocalDataStore;
-<<<<<<< HEAD
-=======
 import com.google.android.gnd.persistence.local.room.models.MutationEntitySyncStatus;
-import com.google.android.gnd.persistence.remote.NotFoundException;
->>>>>>> b06a497b
 import com.google.android.gnd.persistence.remote.RemoteDataEvent;
 import com.google.android.gnd.persistence.remote.RemoteDataStore;
 import com.google.android.gnd.persistence.sync.DataSyncWorkManager;
@@ -156,8 +152,8 @@
 
   /**
    * Emits the list of {@link FeatureMutation} instances for a given feature which have not yet been
-   * marked as {@link SyncStatus#COMPLETED}, including pending, in progress, and failed mutations.
-   * A new list is emitted on each subsequent change.
+   * marked as {@link SyncStatus#COMPLETED}, including pending, in progress, and failed mutations. A
+   * new list is emitted on each subsequent change.
    */
   public Flowable<ImmutableList<FeatureMutation>> getIncompleteFeatureMutationsOnceAndStream(
       String featureId) {
