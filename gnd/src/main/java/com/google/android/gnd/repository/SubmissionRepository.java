/*
 * Copyright 2018 Google LLC
 *
 * Licensed under the Apache License, Version 2.0 (the "License");
 * you may not use this file except in compliance with the License.
 * You may obtain a copy of the License at
 *
 *     https://www.apache.org/licenses/LICENSE-2.0
 *
 * Unless required by applicable law or agreed to in writing, software
 * distributed under the License is distributed on an "AS IS" BASIS,
 * WITHOUT WARRANTIES OR CONDITIONS OF ANY KIND, either express or implied.
 * See the License for the specific language governing permissions and
 * limitations under the License.
 */

package com.google.android.gnd.repository;

import com.google.android.gnd.model.AuditInfo;
import com.google.android.gnd.model.Survey;
import com.google.android.gnd.model.feature.Feature;
import com.google.android.gnd.model.mutation.Mutation.SyncStatus;
import com.google.android.gnd.model.mutation.Mutation.Type;
import com.google.android.gnd.model.mutation.SubmissionMutation;
import com.google.android.gnd.model.submission.ResponseDelta;
import com.google.android.gnd.model.submission.Submission;
import com.google.android.gnd.persistence.local.LocalDataStore;
import com.google.android.gnd.persistence.local.room.models.MutationEntitySyncStatus;
import com.google.android.gnd.persistence.remote.NotFoundException;
import com.google.android.gnd.persistence.remote.RemoteDataStore;
import com.google.android.gnd.persistence.sync.DataSyncWorkManager;
import com.google.android.gnd.persistence.uuid.OfflineUuidGenerator;
import com.google.android.gnd.rx.ValueOrError;
import com.google.android.gnd.rx.annotations.Cold;
import com.google.android.gnd.system.auth.AuthenticationManager;
import com.google.common.collect.ImmutableList;
import io.reactivex.Completable;
import io.reactivex.Flowable;
import io.reactivex.Observable;
import io.reactivex.Single;
import java.util.Date;
import java.util.concurrent.TimeUnit;
import javax.inject.Inject;
import timber.log.Timber;

/**
 * Coordinates persistence and retrieval of {@link Submission} instances from remote, local, and in
 * memory data stores. For more details on this pattern and overall architecture, see
 * https://developer.android.com/jetpack/docs/guide.
 */
public class SubmissionRepository {

  private static final long LOAD_REMOTE_SUBMISSIONS_TIMEOUT_SECS = 15;

  private final LocalDataStore localDataStore;
  private final RemoteDataStore remoteDataStore;
  private final FeatureRepository featureRepository;
  private final DataSyncWorkManager dataSyncWorkManager;
  private final OfflineUuidGenerator uuidGenerator;
  private final AuthenticationManager authManager;

  @Inject
  public SubmissionRepository(
      LocalDataStore localDataStore,
      RemoteDataStore remoteDataStore,
      FeatureRepository featureRepository,
      DataSyncWorkManager dataSyncWorkManager,
      OfflineUuidGenerator uuidGenerator,
      AuthenticationManager authManager) {

    this.localDataStore = localDataStore;
    this.remoteDataStore = remoteDataStore;
    this.featureRepository = featureRepository;
    this.dataSyncWorkManager = dataSyncWorkManager;
    this.uuidGenerator = uuidGenerator;
    this.authManager = authManager;
  }

  /**
   * Retrieves the submissions or the specified project, feature, and task.
   *
   * <ol>
   *   <li>Attempt to sync remote submission changes to the local data store. If network is not
   *       available or operation times out, this step is skipped.
   *   <li>Relevant submissions are returned directly from the local data store.
   * </ol>
   */
  @Cold
  public Single<ImmutableList<Submission>> getSubmissions(
<<<<<<< HEAD
      String projectId, String featureId, String taskId) {
    // TODO: Only fetch first n fields.
    return featureRepository
        .getFeature(projectId, featureId)
        .flatMap(feature -> getSubmissions(feature, taskId));
=======
      String surveyId, String featureId, String formId) {
    // TODO: Only fetch first n fields.
    return featureRepository
        .getFeature(surveyId, featureId)
        .flatMap(feature -> getSubmissions(feature, formId));
>>>>>>> b34d1cee
  }

  @Cold
  private Single<ImmutableList<Submission>> getSubmissions(Feature feature, String taskId) {
    Completable remoteSync =
        remoteDataStore
            .loadSubmissions(feature)
            .timeout(LOAD_REMOTE_SUBMISSIONS_TIMEOUT_SECS, TimeUnit.SECONDS)
            .doOnError(t -> Timber.e(t, "Submission sync timed out"))
            .flatMapCompletable(this::mergeRemoteSubmissions)
            .onErrorComplete();
    return remoteSync.andThen(localDataStore.getSubmissions(feature, taskId));
  }

  @Cold
  private Completable mergeRemoteSubmissions(ImmutableList<ValueOrError<Submission>> submissions) {
    return Observable.fromIterable(submissions)
        .doOnNext(voe -> voe.error().ifPresent(t -> Timber.e(t, "Skipping bad submission")))
        .compose(ValueOrError::ignoreErrors)
        .flatMapCompletable(localDataStore::mergeSubmission);
  }

  @Cold
  public Single<Submission> getSubmission(String surveyId, String featureId, String submissionId) {
    // TODO: Store and retrieve latest edits from cache and/or db.
    return featureRepository
        .getFeature(surveyId, featureId)
        .flatMap(
            feature ->
                localDataStore
                    .getSubmission(feature, submissionId)
                    .switchIfEmpty(
                        Single.error(() -> new NotFoundException("Submission " + submissionId))));
  }

  @Cold
<<<<<<< HEAD
  public Single<Submission> createSubmission(String projectId, String featureId, String taskId) {
    // TODO: Handle invalid taskId.
=======
  public Single<Submission> createSubmission(String surveyId, String featureId, String formId) {
    // TODO: Handle invalid formId.
>>>>>>> b34d1cee
    AuditInfo auditInfo = AuditInfo.now(authManager.getCurrentUser());
    return featureRepository
        .getFeature(surveyId, featureId)
        .map(
            feature ->
                Submission.newBuilder()
                    .setId(uuidGenerator.generateUuid())
                    .setSurvey(feature.getSurvey())
                    .setFeature(feature)
                    .setTask(feature.getLayer().getTask(taskId).get())
                    .setCreated(auditInfo)
                    .setLastModified(auditInfo)
                    .build());
  }

  @Cold
  public Completable deleteSubmission(Submission submission) {
    SubmissionMutation submissionMutation =
        SubmissionMutation.builder()
            .setSubmissionId(submission.getId())
            .setTask(submission.getTask())
            .setResponseDeltas(ImmutableList.of())
            .setType(Type.DELETE)
            .setSyncStatus(SyncStatus.PENDING)
            .setSurveyId(submission.getSurvey().getId())
            .setFeatureId(submission.getFeature().getId())
            .setLayerId(submission.getFeature().getLayer().getId())
            .setClientTimestamp(new Date())
            .setUserId(authManager.getCurrentUser().getId())
            .build();
    return applyAndEnqueue(submissionMutation);
  }

  @Cold
  public Completable createOrUpdateSubmission(
      Submission submission, ImmutableList<ResponseDelta> responseDeltas, boolean isNew) {
    SubmissionMutation submissionMutation =
        SubmissionMutation.builder()
            .setSubmissionId(submission.getId())
            .setTask(submission.getTask())
            .setResponseDeltas(responseDeltas)
            .setType(isNew ? SubmissionMutation.Type.CREATE : SubmissionMutation.Type.UPDATE)
            .setSyncStatus(SyncStatus.PENDING)
            .setSurveyId(submission.getSurvey().getId())
            .setFeatureId(submission.getFeature().getId())
            .setLayerId(submission.getFeature().getLayer().getId())
            .setClientTimestamp(new Date())
            .setUserId(authManager.getCurrentUser().getId())
            .build();
    return applyAndEnqueue(submissionMutation);
  }

  @Cold
  private Completable applyAndEnqueue(SubmissionMutation mutation) {
    return localDataStore
        .applyAndEnqueue(mutation)
        .andThen(dataSyncWorkManager.enqueueSyncWorker(mutation.getFeatureId()));
  }

  /**
   * Returns all {@link SubmissionMutation} instances for a given feature which have not yet been
   * marked as {@link SyncStatus#COMPLETED}, including pending, in progress, and failed mutations. A
   * new list is emitted on each subsequent change.
   */
  public Flowable<ImmutableList<SubmissionMutation>> getIncompleteSubmissionMutationsOnceAndStream(
      Survey survey, String featureId) {
    return localDataStore.getSubmissionMutationsByFeatureIdOnceAndStream(
        survey,
        featureId,
        MutationEntitySyncStatus.PENDING,
        MutationEntitySyncStatus.IN_PROGRESS,
        MutationEntitySyncStatus.FAILED);
  }
}<|MERGE_RESOLUTION|>--- conflicted
+++ resolved
@@ -87,19 +87,11 @@
    */
   @Cold
   public Single<ImmutableList<Submission>> getSubmissions(
-<<<<<<< HEAD
-      String projectId, String featureId, String taskId) {
-    // TODO: Only fetch first n fields.
-    return featureRepository
-        .getFeature(projectId, featureId)
-        .flatMap(feature -> getSubmissions(feature, taskId));
-=======
-      String surveyId, String featureId, String formId) {
+      String surveyId, String featureId, String taskId) {
     // TODO: Only fetch first n fields.
     return featureRepository
         .getFeature(surveyId, featureId)
-        .flatMap(feature -> getSubmissions(feature, formId));
->>>>>>> b34d1cee
+        .flatMap(feature -> getSubmissions(feature, taskId));
   }
 
   @Cold
@@ -136,13 +128,8 @@
   }
 
   @Cold
-<<<<<<< HEAD
-  public Single<Submission> createSubmission(String projectId, String featureId, String taskId) {
+  public Single<Submission> createSubmission(String surveyId, String featureId, String taskId) {
     // TODO: Handle invalid taskId.
-=======
-  public Single<Submission> createSubmission(String surveyId, String featureId, String formId) {
-    // TODO: Handle invalid formId.
->>>>>>> b34d1cee
     AuditInfo auditInfo = AuditInfo.now(authManager.getCurrentUser());
     return featureRepository
         .getFeature(surveyId, featureId)
