/*
 * Copyright 2018 Google LLC
 *
 * Licensed under the Apache License, Version 2.0 (the "License");
 * you may not use this file except in compliance with the License.
 * You may obtain a copy of the License at
 *
 *     https://www.apache.org/licenses/LICENSE-2.0
 *
 * Unless required by applicable law or agreed to in writing, software
 * distributed under the License is distributed on an "AS IS" BASIS,
 * WITHOUT WARRANTIES OR CONDITIONS OF ANY KIND, either express or implied.
 * See the License for the specific language governing permissions and
 * limitations under the License.
 */

package com.google.android.gnd.service.firestore;

import androidx.annotation.Nullable;
import com.google.android.gnd.rx.RxTask;
import com.google.android.gnd.service.DatastoreEvent;
import com.google.android.gnd.service.RemoteDataService;
import com.google.android.gnd.system.AuthenticationManager.User;
import com.google.android.gnd.vo.Feature;
import com.google.android.gnd.vo.FeatureUpdate.RecordUpdate.ResponseUpdate;
import com.google.android.gnd.vo.Project;
import com.google.android.gnd.vo.Record;
import com.google.android.gnd.vo.Timestamps;
import com.google.common.collect.ImmutableList;
import com.google.firebase.firestore.DocumentReference;
import com.google.firebase.firestore.FirebaseFirestore;
import com.google.firebase.firestore.FirebaseFirestoreSettings;
import com.google.firebase.firestore.SetOptions;
import io.reactivex.Flowable;
import io.reactivex.Single;
import java.util.Date;
import java.util.HashMap;
import java.util.List;
import java.util.Map;
import javax.inject.Inject;
import javax.inject.Singleton;

@Singleton
public class FirestoreDataService implements RemoteDataService {

  private static final FirebaseFirestoreSettings FIRESTORE_SETTINGS =
      new FirebaseFirestoreSettings.Builder().setPersistenceEnabled(true).build();
  private static final SetOptions MERGE = SetOptions.merge();
  private static final String TAG = FirestoreDataService.class.getSimpleName();
  private final GndFirestore db;

  @Inject
  FirestoreDataService() {
    // TODO: Run on I/O thread, return asynchronously.
    final FirebaseFirestore firestore = FirebaseFirestore.getInstance();
    firestore.setFirestoreSettings(FIRESTORE_SETTINGS);
    FirebaseFirestore.setLoggingEnabled(true);
    db = new GndFirestore(firestore);
  }

  static Timestamps toTimestamps(@Nullable Date created, @Nullable Date modified) {
    Timestamps.Builder timestamps = Timestamps.newBuilder();
    if (created != null) {
      timestamps.setCreated(created);
    }
    if (modified != null) {
      timestamps.setModified(modified);
    }
    return timestamps.build();
  }

  @Override
  public Single<Project> loadProject(String projectId) {
    return db.projects()
        .project(projectId)
        .get()
        .switchIfEmpty(Single.error(new DocumentNotFoundException()));
  }

  @Override
  public Single<List<Record>> loadRecordSummaries(Feature feature) {
    return db.projects().project(feature.getProject().getId()).records().getByFeature(feature);
  }

  @Override
  public Single<Record> loadRecordDetails(Feature feature, String recordId) {
    // TODO: Replace Singles with Maybes?
    return db.projects()
        .project(feature.getProject().getId())
        .records()
        .record(recordId)
        .get(feature)
        .toSingle();
  }

  @Override
  public Single<List<Project>> loadProjectSummaries(User user) {
    return db.projects().getReadable(user);
  }

  @Override
  public Flowable<DatastoreEvent<Feature>> getFeatureVectorStream(Project project) {
    return db.projects().project(project.getId()).features().observe(project);
  }

  // TODO: Move relevant Record fields and updates into "RecordUpdate" object.
  @Override
  public Single<Record> saveChanges(Record record, ImmutableList<ResponseUpdate> updates) {
    GndFirestore.RecordsCollectionReference records =
        db.projects().project(record.getProject().getId()).records();

    if (record.getId() == null) {
      DocumentReference recordDocRef = records.ref().document();
      record = record.toBuilder().setId(recordDocRef.getId()).build();
      return saveChanges(recordDocRef, record, updates);
    } else {
      return saveChanges(records.record(record.getId()).ref(), record, updates);
    }
  }

  private Single<Record> saveChanges(
      DocumentReference recordDocRef, Record record, ImmutableList<ResponseUpdate> updates) {
    return RxTask.toCompletable(
            () ->
                db.batch()
                    .set(
                        recordDocRef,
                        RecordDoc.forUpdates(record, updatedResponses(updates)),
                        MERGE)
                    .commit())
        .andThen(Single.just(record));
  }

  @Override
  public Single<Feature> addFeature(Feature feature) {
    String projectId = feature.getProject().getId();
    return db.projects().project(projectId).features().add(feature);
  }

  private Map<String, Object> updatedResponses(ImmutableList<ResponseUpdate> updates) {
    Map<String, Object> updatedResponses = new HashMap<>();
    for (ResponseUpdate responseUpdate : updates) {
      switch (responseUpdate.getOperation()) {
        case CREATE:
        case UPDATE:
          responseUpdate
              .getResponse()
              .ifPresent(
<<<<<<< HEAD
                  value ->
                      updatedResponses.put(
                          responseUpdate.getElementId(), RecordDoc.toObject(value)));
=======
                  r -> updatedResponses.put(responseUpdate.getElementId(), RecordDoc.toObject(r)));
>>>>>>> 467a4f17
          break;
        case DELETE:
          // FieldValue.delete() is not working in nested objects; if it doesn't work in the future
          // we can remove them using dot notation ("responses.{elementId}").
          updatedResponses.put(responseUpdate.getElementId(), "");
          break;
      }
    }
    return updatedResponses;
  }
}<|MERGE_RESOLUTION|>--- conflicted
+++ resolved
@@ -146,13 +146,7 @@
           responseUpdate
               .getResponse()
               .ifPresent(
-<<<<<<< HEAD
-                  value ->
-                      updatedResponses.put(
-                          responseUpdate.getElementId(), RecordDoc.toObject(value)));
-=======
                   r -> updatedResponses.put(responseUpdate.getElementId(), RecordDoc.toObject(r)));
->>>>>>> 467a4f17
           break;
         case DELETE:
           // FieldValue.delete() is not working in nested objects; if it doesn't work in the future
