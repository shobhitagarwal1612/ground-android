/*
 * Copyright 2018 Google LLC
 *
 * Licensed under the Apache License, Version 2.0 (the "License");
 * you may not use this file except in compliance with the License.
 * You may obtain a copy of the License at
 *
 *     https://www.apache.org/licenses/LICENSE-2.0
 *
 * Unless required by applicable law or agreed to in writing, software
 * distributed under the License is distributed on an "AS IS" BASIS,
 * WITHOUT WARRANTIES OR CONDITIONS OF ANY KIND, either express or implied.
 * See the License for the specific language governing permissions and
 * limitations under the License.
 */

package com.google.android.gnd.ui.home;

import static com.google.android.gnd.rx.RxAutoDispose.autoDisposable;
import static com.google.android.gnd.ui.util.ViewUtil.getScreenHeight;
import static com.google.android.gnd.ui.util.ViewUtil.getScreenWidth;

import android.app.ProgressDialog;
import android.content.pm.PackageInfo;
import android.content.pm.PackageManager;
import android.os.Bundle;
import android.util.Log;
import android.view.LayoutInflater;
import android.view.Menu;
import android.view.MenuInflater;
import android.view.MenuItem;
import android.view.View;
import android.view.ViewGroup;
import android.widget.TextView;
import androidx.annotation.NonNull;
import androidx.annotation.Nullable;
import androidx.core.view.GravityCompat;
import androidx.core.view.WindowInsetsCompat;
import androidx.drawerlayout.widget.DrawerLayout;
import butterknife.BindView;
import com.google.android.gnd.MainActivity;
import com.google.android.gnd.MainViewModel;
import com.google.android.gnd.R;
import com.google.android.gnd.databinding.HomeScreenFragBinding;
import com.google.android.gnd.inject.ActivityScoped;
import com.google.android.gnd.model.Project;
import com.google.android.gnd.model.feature.Feature;
import com.google.android.gnd.model.feature.Point;
import com.google.android.gnd.repository.Persistable;
import com.google.android.gnd.system.AuthenticationManager;
import com.google.android.gnd.ui.common.AbstractFragment;
import com.google.android.gnd.ui.common.BackPressListener;
import com.google.android.gnd.ui.common.BottomSheetBehavior;
import com.google.android.gnd.ui.common.EphemeralPopups;
import com.google.android.gnd.ui.common.ProgressDialogs;
import com.google.android.gnd.ui.common.TwoLineToolbar;
import com.google.android.gnd.ui.home.mapcontainer.MapContainerFragment;
import com.google.android.gnd.ui.projectselector.ProjectSelectorDialogFragment;
import com.google.android.material.navigation.NavigationView;
import com.google.android.material.navigation.NavigationView.OnNavigationItemSelectedListener;
import io.reactivex.subjects.PublishSubject;
import javax.inject.Inject;

/**
 * Fragment containing the map container and feature sheet fragments and NavigationView side drawer.
 * This is the default view in the application, and gets swapped out for other fragments (e.g., view
 * record and edit record) at runtime.
 */
@ActivityScoped
public class HomeScreenFragment extends AbstractFragment
    implements BackPressListener, OnNavigationItemSelectedListener {
  // TODO: It's not obvious which feature are in HomeScreen vs MapContainer; make this more
  // intuitive.
  private static final float COLLAPSED_MAP_ASPECT_RATIO = 3.0f / 2.0f;
  private static final String TAG = HomeScreenFragment.class.getSimpleName();

  @Inject AddFeatureDialogFragment addFeatureDialogFragment;
  @Inject AuthenticationManager authenticationManager;

  @BindView(R.id.toolbar_wrapper)
  ViewGroup toolbarWrapper;

  @BindView(R.id.toolbar)
  TwoLineToolbar toolbar;

  @BindView(R.id.status_bar_scrim)
  View statusBarScrim;

  @BindView(R.id.drawer_layout)
  DrawerLayout drawerLayout;

  @BindView(R.id.nav_view)
  NavigationView navView;

  @BindView(R.id.bottom_sheet_header)
  ViewGroup bottomSheetHeader;

  @BindView(R.id.bottom_sheet_scroll_view)
  View bottomSheetScrollView;

  @BindView(R.id.add_record_btn)
  View addRecordBtn;

  @BindView(R.id.bottom_sheet_bottom_inset_scrim)
  View bottomSheetBottomInsetScrim;

  @BindView(R.id.version_text)
  TextView versionTextView;

  private ProgressDialog progressDialog;
  private HomeScreenViewModel viewModel;
  private MapContainerFragment mapContainerFragment;
  private BottomSheetBehavior<View> bottomSheetBehavior;
  private PublishSubject<Object> showFeatureDialogRequests;

  @Override
  public void onCreate(@Nullable Bundle savedInstanceState) {
    super.onCreate(savedInstanceState);

    getViewModel(MainViewModel.class).getWindowInsets().observe(this, this::onApplyWindowInsets);

    viewModel = getViewModel(HomeScreenViewModel.class);
    viewModel.getActiveProject().observe(this, this::onActiveProjectChange);
    viewModel.getShowAddFeatureDialogRequests().observe(this, this::onShowAddFeatureDialogRequest);
    viewModel.getFeatureSheetState().observe(this, this::onFeatureSheetStateChange);
    viewModel.getOpenDrawerRequests().observe(this, __ -> openDrawer());

    showFeatureDialogRequests = PublishSubject.create();

    showFeatureDialogRequests
        .switchMapMaybe(__ -> addFeatureDialogFragment.show(getChildFragmentManager()))
        .as(autoDisposable(this))
        .subscribe(viewModel::addFeature);
  }

  @Nullable
  @Override
  public View onCreateView(
      LayoutInflater inflater, ViewGroup container, Bundle savedInstanceState) {
    HomeScreenFragBinding binding = HomeScreenFragBinding.inflate(inflater, container, false);
    binding.featureSheetChrome.setViewModel(viewModel);
    return binding.getRoot();
  }

  @Override
  public void onViewCreated(@NonNull View view, @Nullable Bundle savedInstanceState) {
    super.onViewCreated(view, savedInstanceState);
    versionTextView.setText("Build " + getVersionName());
    // Ensure nav drawer cannot be swiped out, which would conflict with map pan gestures.
    drawerLayout.setDrawerLockMode(DrawerLayout.LOCK_MODE_LOCKED_CLOSED);

    navView.setNavigationItemSelectedListener(this);
    getView().getViewTreeObserver().addOnGlobalLayoutListener(this::onToolbarLayout);

    if (savedInstanceState == null) {
      mapContainerFragment = new MapContainerFragment();
      replaceFragment(R.id.map_container_fragment, mapContainerFragment);
      setUpBottomSheetBehavior();
    } else {
      mapContainerFragment = restoreChildFragment(savedInstanceState, MapContainerFragment.class);
    }
  }

  private String getVersionName() {
    try {
      PackageInfo packageInfo =
          getContext().getPackageManager().getPackageInfo(getContext().getPackageName(), 0);
      return packageInfo.versionName;
    } catch (PackageManager.NameNotFoundException e) {
      return "?";
    }
  }

  private void onToolbarLayout() {
    if (toolbarWrapper == null || bottomSheetBehavior == null || bottomSheetHeader == null) {
      return;
    }
    bottomSheetBehavior.setFitToContents(false);
    bottomSheetBehavior.setExpandedOffset(
        toolbarWrapper.getHeight() - bottomSheetHeader.getHeight());
  }

  private void setUpBottomSheetBehavior() {
    bottomSheetBehavior = BottomSheetBehavior.from(bottomSheetScrollView);
    bottomSheetBehavior.setHideable(true);
    bottomSheetBehavior.setState(BottomSheetBehavior.STATE_HIDDEN);
    bottomSheetBehavior.setBottomSheetCallback(new BottomSheetCallback());
  }

  @Override
  public void onActivityCreated(@Nullable Bundle savedInstanceState) {
    super.onActivityCreated(savedInstanceState);
    setHasOptionsMenu(true);

    ((MainActivity) getActivity()).setActionBar(toolbar);
  }

  private void openDrawer() {
    drawerLayout.openDrawer(GravityCompat.START);
  }

  private void closeDrawer() {
    drawerLayout.closeDrawer(GravityCompat.START);
  }

  @Override
  public void onCreateOptionsMenu(Menu menu, MenuInflater inflater) {
    inflater.inflate(R.menu.feature_sheet_menu, menu);
  }

  @Override
  public void onStart() {
    super.onStart();
    viewModel.reactivateLastProject().observe(this, this::onReactivateLastProject);
  }

  private void onReactivateLastProject(boolean success) {
    if (!success) {
      showProjectSelector();
    }
  }

  private void showProjectSelector() {
    ProjectSelectorDialogFragment.show(getFragmentManager());
  }

  private void showBasemapSelector() {
    viewModel.showBasemapSelector();
  }

  private void showOfflineAreaManager() {
    toolbar.setBackgroundColor(3);
    viewModel.showOfflineAreaManager();
  }

  private void onApplyWindowInsets(WindowInsetsCompat insets) {
    statusBarScrim.setPadding(0, insets.getSystemWindowInsetTop(), 0, 0);
    toolbarWrapper.setPadding(0, insets.getSystemWindowInsetTop(), 0, 0);
    bottomSheetBottomInsetScrim.setMinimumHeight(insets.getSystemWindowInsetBottom());
    updateNavViewInsets(insets);
    updateBottomSheetPeekHeight(insets);
  }

  private void updateNavViewInsets(WindowInsetsCompat insets) {
    View headerView = navView.getHeaderView(0);
    headerView.setPadding(0, insets.getSystemWindowInsetTop(), 0, 0);
  }

  private void updateBottomSheetPeekHeight(WindowInsetsCompat insets) {
    double width =
        getScreenWidth(getActivity())
            + insets.getSystemWindowInsetLeft()
            + insets.getSystemWindowInsetRight();
    double height =
        getScreenHeight(getActivity())
            + insets.getSystemWindowInsetTop()
            + insets.getSystemWindowInsetBottom();
    double mapHeight = width / COLLAPSED_MAP_ASPECT_RATIO;
    double peekHeight = height - mapHeight;
    bottomSheetBehavior.setPeekHeight((int) peekHeight);
  }

  private void onActiveProjectChange(Persistable<Project> project) {
    switch (project.state()) {
      case NOT_LOADED:
        dismissLoadingDialog();
        break;
      case LOADING:
        showProjectLoadingDialog();
        break;
      case LOADED:
        dismissLoadingDialog();
        break;
      case NOT_FOUND:
      case ERROR:
        EphemeralPopups.showError(getContext(), R.string.project_load_error);
        Log.e(TAG, "Project load error", project.error().orElse(new UnknownError()));
        break;
    }
  }

  private void onShowAddFeatureDialogRequest(Point location) {
    if (!Persistable.getData(viewModel.getActiveProject()).isPresent()) {
      return;
    }
    // TODO: Pause location updates while dialog is open.
    // TODO: Show spinner?
    showFeatureDialogRequests.onNext(new Object());
  }

  private void onFeatureSheetStateChange(FeatureSheetState state) {
    switch (state.getVisibility()) {
      case VISIBLE:
        Feature feature = state.getFeature();
        toolbar.setTitle(feature.getTitle());
        toolbar.setSubtitle(feature.getSubtitle());
        showBottomSheet();
        break;
      case HIDDEN:
        hideBottomSheet();
        break;
    }
  }

  private void showBottomSheet() {
    bottomSheetBehavior.setState(BottomSheetBehavior.STATE_COLLAPSED);
    addRecordBtn.setVisibility(View.VISIBLE);
  }

  private void hideBottomSheet() {
    bottomSheetBehavior.setState(BottomSheetBehavior.STATE_HIDDEN);
    addRecordBtn.setVisibility(View.GONE);
  }

  private void showProjectLoadingDialog() {
    if (progressDialog == null) {
      progressDialog =
          ProgressDialogs.modalSpinner(getContext(), R.string.project_loading_please_wait);
      progressDialog.show();
    }
  }

  public void dismissLoadingDialog() {
    if (progressDialog != null) {
      progressDialog.dismiss();
      progressDialog = null;
    }
  }

  @Override
  public boolean onBack() {
    if (bottomSheetBehavior.getState() == BottomSheetBehavior.STATE_HIDDEN) {
      return false;
    } else {
      hideBottomSheet();
      return true;
    }
  }

  @Override
  public boolean onNavigationItemSelected(@NonNull MenuItem item) {
    switch (item.getItemId()) {
      case R.id.nav_join_project:
        showProjectSelector();
        closeDrawer();
        break;
<<<<<<< HEAD
      case R.id.nav_offline_maps:
        showOfflineAreaManager();
        closeDrawer();
        break;
=======
        // TODO: Restore once basemap selector related bugs are resolved
        // case R.id.nav_offline_maps:
        //  showBasemapSelector();
        //  closeDrawer();
        //  break;
>>>>>>> d0d27672
      case R.id.nav_sign_out:
        authenticationManager.signOut();
        break;
    }
    return false;
  }

  private class BottomSheetCallback extends BottomSheetBehavior.BottomSheetCallback {
    @Override
    public void onStateChanged(@NonNull View bottomSheet, int newState) {
      if (newState == BottomSheetBehavior.STATE_HIDDEN) {
        viewModel.onBottomSheetHidden();
      }
    }

    @Override
    public void onSlide(@NonNull View bottomSheet, float slideOffset) {
      // no-op.
    }
  }
}<|MERGE_RESOLUTION|>--- conflicted
+++ resolved
@@ -344,18 +344,10 @@
         showProjectSelector();
         closeDrawer();
         break;
-<<<<<<< HEAD
       case R.id.nav_offline_maps:
         showOfflineAreaManager();
         closeDrawer();
         break;
-=======
-        // TODO: Restore once basemap selector related bugs are resolved
-        // case R.id.nav_offline_maps:
-        //  showBasemapSelector();
-        //  closeDrawer();
-        //  break;
->>>>>>> d0d27672
       case R.id.nav_sign_out:
         authenticationManager.signOut();
         break;
