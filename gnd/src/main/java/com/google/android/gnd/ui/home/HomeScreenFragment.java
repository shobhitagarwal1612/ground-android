/*
 * Copyright 2018 Google LLC
 *
 * Licensed under the Apache License, Version 2.0 (the "License");
 * you may not use this file except in compliance with the License.
 * You may obtain a copy of the License at
 *
 *     https://www.apache.org/licenses/LICENSE-2.0
 *
 * Unless required by applicable law or agreed to in writing, software
 * distributed under the License is distributed on an "AS IS" BASIS,
 * WITHOUT WARRANTIES OR CONDITIONS OF ANY KIND, either express or implied.
 * See the License for the specific language governing permissions and
 * limitations under the License.
 */

package com.google.android.gnd.ui.home;

import static android.content.res.Configuration.ORIENTATION_LANDSCAPE;
import static android.content.res.Configuration.ORIENTATION_PORTRAIT;
import static com.google.android.gnd.rx.RxAutoDispose.autoDisposable;
import static com.google.android.gnd.ui.util.ViewUtil.getScreenHeight;
import static com.google.android.gnd.ui.util.ViewUtil.getScreenWidth;

import android.app.AlertDialog;
import android.app.ProgressDialog;
import android.os.Bundle;
import android.view.LayoutInflater;
import android.view.Menu;
import android.view.MenuItem;
import android.view.SubMenu;
import android.view.View;
import android.view.ViewGroup;
import android.view.ViewTreeObserver.OnGlobalLayoutListener;
import android.widget.FrameLayout;
import android.widget.Toast;
import androidx.annotation.NonNull;
import androidx.annotation.Nullable;
import androidx.core.view.GravityCompat;
import androidx.core.view.WindowInsetsCompat;
import androidx.drawerlayout.widget.DrawerLayout;
import com.akaita.java.rxjava2debug.RxJava2Debug;
import com.google.android.gnd.BuildConfig;
import com.google.android.gnd.MainActivity;
import com.google.android.gnd.MainViewModel;
import com.google.android.gnd.R;
import com.google.android.gnd.databinding.HomeScreenFragBinding;
import com.google.android.gnd.model.Project;
import com.google.android.gnd.model.feature.Feature;
import com.google.android.gnd.model.feature.FeatureType;
import com.google.android.gnd.model.feature.GeoJsonFeature;
import com.google.android.gnd.model.feature.Point;
import com.google.android.gnd.model.form.Form;
import com.google.android.gnd.rx.Loadable;
import com.google.android.gnd.rx.Schedulers;
import com.google.android.gnd.system.auth.AuthenticationManager;
import com.google.android.gnd.ui.common.AbstractFragment;
import com.google.android.gnd.ui.common.BackPressListener;
import com.google.android.gnd.ui.common.EphemeralPopups;
import com.google.android.gnd.ui.common.Navigator;
import com.google.android.gnd.ui.common.ProgressDialogs;
import com.google.android.gnd.ui.home.featureselector.FeatureSelectorFragment;
import com.google.android.gnd.ui.home.featureselector.FeatureSelectorViewModel;
import com.google.android.gnd.ui.home.mapcontainer.MapContainerFragment;
import com.google.android.gnd.ui.home.mapcontainer.MapContainerViewModel;
import com.google.android.gnd.ui.projectselector.ProjectSelectorDialogFragment;
import com.google.android.gnd.ui.projectselector.ProjectSelectorViewModel;
import com.google.android.material.bottomsheet.BottomSheetBehavior;
import com.google.android.material.navigation.NavigationView.OnNavigationItemSelectedListener;
import com.google.common.collect.ImmutableList;
import dagger.hilt.android.AndroidEntryPoint;
import java.util.ArrayList;
import java.util.Collections;
import java.util.Iterator;
import java.util.List;
import java8.util.Optional;
import javax.inject.Inject;
import org.json.JSONException;
import org.json.JSONObject;
import timber.log.Timber;

/**
 * Fragment containing the map container and feature sheet fragments and NavigationView side drawer.
 * This is the default view in the application, and gets swapped out for other fragments (e.g., view
 * observation and edit observation) at runtime.
 */
@AndroidEntryPoint
public class HomeScreenFragment extends AbstractFragment
    implements BackPressListener, OnNavigationItemSelectedListener, OnGlobalLayoutListener {
  // TODO: It's not obvious which feature are in HomeScreen vs MapContainer; make this more
  // intuitive.
  private static final float COLLAPSED_MAP_ASPECT_RATIO = 3.0f / 2.0f;

  @Inject AddFeatureDialogFragment addFeatureDialogFragment;
  @Inject AuthenticationManager authenticationManager;
  @Inject Schedulers schedulers;
  @Inject Navigator navigator;
  @Inject EphemeralPopups popups;
  @Inject FeatureSelectorFragment featureSelectorDialogFragment;
  MapContainerViewModel mapContainerViewModel;

  @Nullable private ProgressDialog progressDialog;
  private HomeScreenViewModel viewModel;
  private MapContainerFragment mapContainerFragment;
  private BottomSheetBehavior<View> bottomSheetBehavior;
  private ProjectSelectorDialogFragment projectSelectorDialogFragment;
  private ProjectSelectorViewModel projectSelectorViewModel;
  private FeatureSelectorViewModel featureSelectorViewModel;
  private List<Project> projects = Collections.emptyList();
  private HomeScreenFragBinding binding;

  @Override
  public void onCreate(@Nullable Bundle savedInstanceState) {
    super.onCreate(savedInstanceState);

    projectSelectorDialogFragment = new ProjectSelectorDialogFragment();

    getViewModel(MainViewModel.class).getWindowInsets().observe(this, this::onApplyWindowInsets);

    mapContainerViewModel = getViewModel(MapContainerViewModel.class);
    projectSelectorViewModel = getViewModel(ProjectSelectorViewModel.class);
    featureSelectorViewModel = getViewModel(FeatureSelectorViewModel.class);

    viewModel = getViewModel(HomeScreenViewModel.class);
    viewModel.getProjectLoadingState().observe(this, this::onActiveProjectChange);
    viewModel.getBottomSheetState().observe(this, this::onBottomSheetStateChange);
    viewModel
        .getShowFeatureSelectorRequests()
        .as(autoDisposable(this))
        .subscribe(this::showFeatureSelector);
    viewModel.getOpenDrawerRequests().as(autoDisposable(this)).subscribe(__ -> openDrawer());
    viewModel
        .getAddFeatureResults()
        .observeOn(schedulers.ui())
        .as(autoDisposable(this))
        .subscribe(this::onFeatureAdded);
    viewModel.getUpdateFeatureResults().as(autoDisposable(this)).subscribe(this::onFeatureUpdated);
    viewModel.getDeleteFeatureResults().as(autoDisposable(this)).subscribe(this::onFeatureDeleted);
    viewModel.getErrors().as(autoDisposable(this)).subscribe(this::onError);
    featureSelectorViewModel
        .getFeatureClicks()
        .as(autoDisposable(this))
<<<<<<< HEAD
        .subscribe(viewModel::onFeatureSelected);
=======
        .subscribe(this::onFeatureSelection);
    mapContainerViewModel
        .getAddFeatureButtonClicks()
        .as(autoDisposable(this))
        .subscribe(this::onShowAddFeatureDialogRequest);
  }

  private void onFeatureSelection(Feature feature) {
    viewModel.onFeatureSelection(feature);
>>>>>>> e8d71d37
  }

  private void showFeatureSelector(ImmutableList<Feature> features) {
    featureSelectorViewModel.setFeatures(features);
    if (!featureSelectorDialogFragment.isVisible()) {
      featureSelectorDialogFragment.show(
          getFragmentManager(), FeatureSelectorFragment.class.getSimpleName());
    }
  }

  private void onFeatureAdded(Feature feature) {
    feature.getLayer().getForm().ifPresent(form -> addNewObservation(feature, form));
  }

  private void addNewObservation(Feature feature, Form form) {
    String projectId = feature.getProject().getId();
    String featureId = feature.getId();
    String formId = form.getId();
    navigator.navigate(HomeScreenFragmentDirections.addObservation(projectId, featureId, formId));
  }

  /** This is only possible after updating the location of the feature. So, reset the UI. */
  private void onFeatureUpdated(Boolean result) {
    if (result) {
      mapContainerFragment.setDefaultMode();
    }
  }

  private void onFeatureDeleted(Boolean result) {
    if (result) {
      // TODO: Re-position map to default location after successful deletion.
      hideBottomSheet();
    }
  }

  /** Generic handler to display error messages to the user. */
  private void onError(Throwable throwable) {
    Timber.e(throwable);
    // Don't display the exact error message as it might not be user-readable.
    Toast.makeText(getContext(), R.string.error_occurred, Toast.LENGTH_SHORT).show();
  }

  @Nullable
  @Override
  public View onCreateView(
      LayoutInflater inflater, @Nullable ViewGroup container, @Nullable Bundle savedInstanceState) {
    super.onCreateView(inflater, container, savedInstanceState);

    binding = HomeScreenFragBinding.inflate(inflater, container, false);
    binding.featureDetailsChrome.setViewModel(viewModel);
    binding.setLifecycleOwner(this);
    return binding.getRoot();
  }

  @Override
  public void onViewCreated(@NonNull View view, @Nullable Bundle savedInstanceState) {
    super.onViewCreated(view, savedInstanceState);
    binding.versionText.setText(String.format(getString(R.string.build), BuildConfig.VERSION_NAME));
    // Ensure nav drawer cannot be swiped out, which would conflict with map pan gestures.
    binding.drawerLayout.setDrawerLockMode(DrawerLayout.LOCK_MODE_LOCKED_CLOSED);

    binding.navView.setNavigationItemSelectedListener(this);
    getView().getViewTreeObserver().addOnGlobalLayoutListener(this);

    if (savedInstanceState == null) {
      mapContainerFragment = new MapContainerFragment();
      replaceFragment(R.id.map_container_fragment, mapContainerFragment);
    } else {
      mapContainerFragment = restoreChildFragment(savedInstanceState, MapContainerFragment.class);
    }

    setUpBottomSheetBehavior();
  }

  @Override
  public void onSaveInstanceState(Bundle outState) {
    super.onSaveInstanceState(outState);
    saveChildFragment(outState, mapContainerFragment, MapContainerFragment.class.getName());
  }

  /** Fetches offline saved projects and adds them to navigation drawer. */
  private void updateNavDrawer() {
    projectSelectorViewModel
        .getOfflineProjects()
        .subscribeOn(schedulers.io())
        .observeOn(schedulers.ui())
        .as(autoDisposable(this))
        .subscribe(this::addProjectToNavDrawer);
  }

  private MenuItem getProjectsNavItem() {
    // Below index is the order of the projects item in nav_drawer_menu.xml
    return binding.navView.getMenu().getItem(1);
  }

  private void addProjectToNavDrawer(List<Project> projects) {
    this.projects = projects;

    // clear last saved projects list
    getProjectsNavItem().getSubMenu().removeGroup(R.id.group_join_project);

    for (int index = 0; index < projects.size(); index++) {
      getProjectsNavItem()
          .getSubMenu()
          .add(R.id.group_join_project, Menu.NONE, index, projects.get(index).getTitle())
          .setIcon(R.drawable.ic_menu_project);
    }

    // Highlight active project
    Loadable.getValue(viewModel.getProjectLoadingState())
        .ifPresent(project -> updateSelectedProjectUI(getSelectedProjectIndex(project)));
  }

  @Override
  public void onGlobalLayout() {
    FrameLayout toolbarWrapper = binding.featureDetailsChrome.toolbarWrapper;
    FrameLayout bottomSheetHeader = binding.getRoot().findViewById(R.id.bottom_sheet_header);
    if (toolbarWrapper == null || bottomSheetBehavior == null || bottomSheetHeader == null) {
      return;
    }
    bottomSheetBehavior.setFitToContents(false);

    // When the bottom sheet is expanded, the bottom edge of the header needs to be aligned with
    // the bottom edge of the toolbar (the header slides up under it).
    BottomSheetMetrics metrics = new BottomSheetMetrics(binding.bottomSheetLayout);
    bottomSheetBehavior.setExpandedOffset(metrics.getExpandedOffset());

    getView().getViewTreeObserver().removeOnGlobalLayoutListener(this);
  }

  private void setUpBottomSheetBehavior() {
    bottomSheetBehavior = BottomSheetBehavior.from(binding.bottomSheetLayout);
    bottomSheetBehavior.setHideable(true);
    bottomSheetBehavior.setState(BottomSheetBehavior.STATE_HIDDEN);
    bottomSheetBehavior.setBottomSheetCallback(new BottomSheetCallback());
  }

  @Override
  public void onActivityCreated(@Nullable Bundle savedInstanceState) {
    super.onActivityCreated(savedInstanceState);
    setHasOptionsMenu(true);

    ((MainActivity) getActivity()).setActionBar(binding.featureDetailsChrome.toolbar, false);
  }

  private void openDrawer() {
    binding.drawerLayout.openDrawer(GravityCompat.START);
  }

  private void closeDrawer() {
    binding.drawerLayout.closeDrawer(GravityCompat.START);
  }

  @Override
  public boolean onOptionsItemSelected(@NonNull MenuItem item) {
    BottomSheetState state = viewModel.getBottomSheetState().getValue();
    if (state == null) {
      Timber.e("BottomSheetState is null");
      return false;
    }

    switch (item.getItemId()) {
      case R.id.move_feature_menu_item:
        hideBottomSheet();
        mapContainerFragment.setRepositionMode(state.getFeature());
        return false;
      case R.id.delete_feature_menu_item:
        hideBottomSheet();
        Optional<Feature> featureToDelete = state.getFeature();
        if (featureToDelete.isPresent()) {
          viewModel.deleteFeature(featureToDelete.get());
        } else {
          Timber.e("Attempted to delete non-existent feature");
        }
        return true;
      case R.id.feature_properties_menu_item:
        showFeatureProperties();
        return true;
      default:
        return false;
    }
  }

  @Override
  public void onStart() {
    super.onStart();

    if (viewModel.shouldShowProjectSelectorOnStart()) {
      showProjectSelector();
    }

    viewModel.init();
  }

  @Override
  public void onStop() {
    super.onStop();

    if (projectSelectorDialogFragment.isVisible()) {
      dismissProjectSelector();
    }
  }

  private void showProjectSelector() {
    if (!projectSelectorDialogFragment.isVisible()) {
      projectSelectorDialogFragment.show(
          getFragmentManager(), ProjectSelectorDialogFragment.class.getSimpleName());
    }
  }

  private void dismissProjectSelector() {
    projectSelectorDialogFragment.dismiss();
  }

  private void showOfflineAreas() {
    viewModel.showOfflineAreas();
  }

  private void onApplyWindowInsets(WindowInsetsCompat insets) {
    binding.featureDetailsChrome.toolbarWrapper.setPadding(
        0, insets.getSystemWindowInsetTop(), 0, 0);
    binding.featureDetailsChrome.bottomSheetBottomInsetScrim.setMinimumHeight(
        insets.getSystemWindowInsetBottom());
    updateNavViewInsets(insets);
    updateBottomSheetPeekHeight(insets);
  }

  private void updateNavViewInsets(WindowInsetsCompat insets) {
    View headerView = binding.navView.getHeaderView(0);
    headerView.setPadding(0, insets.getSystemWindowInsetTop(), 0, 0);
  }

  private void updateBottomSheetPeekHeight(WindowInsetsCompat insets) {
    double width =
        getScreenWidth(getActivity())
            + insets.getSystemWindowInsetLeft()
            + insets.getSystemWindowInsetRight();
    double height =
        getScreenHeight(getActivity())
            + insets.getSystemWindowInsetTop()
            + insets.getSystemWindowInsetBottom();
    double mapHeight = 0;
    if (getResources().getConfiguration().orientation == ORIENTATION_PORTRAIT) {
      mapHeight = width / COLLAPSED_MAP_ASPECT_RATIO;
    } else if (getResources().getConfiguration().orientation == ORIENTATION_LANDSCAPE) {
      mapHeight = height / COLLAPSED_MAP_ASPECT_RATIO;
    }
    double peekHeight = height - mapHeight;
    bottomSheetBehavior.setPeekHeight((int) peekHeight);
  }

  private void onActiveProjectChange(Loadable<Project> project) {
    switch (project.getState()) {
      case NOT_LOADED:
        dismissLoadingDialog();
        break;
      case LOADED:
        dismissLoadingDialog();
        updateNavDrawer();
        break;
      case LOADING:
        showProjectLoadingDialog();
        break;
      case NOT_FOUND:
      case ERROR:
        project.error().ifPresent(this::onActivateProjectFailure);
        break;
      default:
        Timber.e("Unhandled case: %s", project.getState());
        break;
    }
  }

  private void updateSelectedProjectUI(int selectedIndex) {
    SubMenu subMenu = getProjectsNavItem().getSubMenu();
    for (int i = 0; i < projects.size(); i++) {
      MenuItem menuItem = subMenu.getItem(i);
      menuItem.setChecked(i == selectedIndex);
    }
  }

  private int getSelectedProjectIndex(Project activeProject) {
    for (Project project : projects) {
      if (project.getId().equals(activeProject.getId())) {
        return projects.indexOf(project);
      }
    }
    Timber.e("Selected project not found.");
    return -1;
  }

  private void onShowAddFeatureDialogRequest(Point point) {
    // TODO: Pause location updates while dialog is open.
    addFeatureDialogFragment.show(
        viewModel.getModifiableLayers(FeatureType.POINT),
        getChildFragmentManager(),
        layer -> viewModel.addFeature(layer, point));
  }

  private void onBottomSheetStateChange(BottomSheetState state) {
    switch (state.getVisibility()) {
      case VISIBLE:
        showBottomSheet();
        break;
      case HIDDEN:
        hideBottomSheet();
        break;
      default:
        Timber.e("Unhandled visibility: %s", state.getVisibility());
        break;
    }
  }

  private void showBottomSheet() {
    bottomSheetBehavior.setState(BottomSheetBehavior.STATE_COLLAPSED);
  }

  private void hideBottomSheet() {
    bottomSheetBehavior.setState(BottomSheetBehavior.STATE_HIDDEN);
  }

  private void showProjectLoadingDialog() {
    if (progressDialog == null) {
      progressDialog =
          ProgressDialogs.modalSpinner(getContext(), R.string.project_loading_please_wait);
      progressDialog.show();
    }
  }

  public void dismissLoadingDialog() {
    if (progressDialog != null) {
      progressDialog.dismiss();
      progressDialog = null;
    }
  }

  @Override
  public boolean onBack() {
    if (bottomSheetBehavior.getState() == BottomSheetBehavior.STATE_HIDDEN) {
      return false;
    } else {
      hideBottomSheet();
      return true;
    }
  }

  @Override
  public boolean onNavigationItemSelected(@NonNull MenuItem item) {
    if (item.getGroupId() == R.id.group_join_project) {
      Project selectedProject = projects.get(item.getOrder());
      projectSelectorViewModel.activateOfflineProject(selectedProject.getId());
      closeDrawer();
    } else {
      switch (item.getItemId()) {
        case R.id.nav_join_project:
          showProjectSelector();
          closeDrawer();
          break;
        case R.id.sync_status:
          viewModel.showSyncStatus();
          break;
        case R.id.nav_offline_areas:
          showOfflineAreas();
          closeDrawer();
          break;
        case R.id.nav_settings:
          viewModel.showSettings();
          closeDrawer();
          break;
        case R.id.nav_sign_out:
          authenticationManager.signOut();
          break;
        default:
          Timber.e("Unhandled id: %s", item.getItemId());
          break;
      }
    }
    return false;
  }

  private void onActivateProjectFailure(Throwable throwable) {
    Timber.e(RxJava2Debug.getEnhancedStackTrace(throwable), "Error activating project");
    dismissLoadingDialog();
    popups.showError(R.string.project_load_error);
    showProjectSelector();
  }

  private class BottomSheetCallback extends BottomSheetBehavior.BottomSheetCallback {
    @Override
    public void onStateChanged(@NonNull View bottomSheet, int newState) {
      if (newState == BottomSheetBehavior.STATE_HIDDEN) {
        viewModel.onBottomSheetHidden();
      }
    }

    @Override
    public void onSlide(@NonNull View bottomSheet, float slideOffset) {
      // no-op.
    }
  }

  private void showFeatureProperties() {
    // TODO(#841): Move business logic into view model.
    BottomSheetState state = viewModel.getBottomSheetState().getValue();
    if (state == null) {
      Timber.e("BottomSheetState is null");
      return;
    }
    if (state.getFeature().isEmpty()) {
      Timber.e("No feature selected");
      return;
    }
    Feature feature = state.getFeature().get();
    List<String> items = new ArrayList<>();
    // TODO(#843): Let properties apply to other feature types as well.
    if (feature instanceof GeoJsonFeature) {
      items = getFeatureProperties((GeoJsonFeature) feature);
    }
    if (items.isEmpty()) {
      items.add("No properties defined for this feature");
    }
    new AlertDialog.Builder(requireContext())
        .setCancelable(true)
        .setTitle(R.string.feature_properties)
        // TODO(#842): Use custom view to format feature properties as table.
        .setItems(items.toArray(new String[] {}), (a, b) -> {})
        .setPositiveButton(R.string.close_feature_properties, (a, b) -> {})
        .create()
        .show();
  }

  private ImmutableList<String> getFeatureProperties(GeoJsonFeature feature) {
    String jsonString = feature.getGeoJsonString();
    try {
      JSONObject jsonObject = new JSONObject(jsonString);
      JSONObject properties = jsonObject.optJSONObject("properties");
      if (properties == null) {
        return ImmutableList.of();
      }
      ImmutableList.Builder items = new ImmutableList.Builder();
      Iterator<String> keyIter = properties.keys();
      while (keyIter.hasNext()) {
        String key = keyIter.next();
        Object value = properties.opt(key);
        // TODO(#842): Use custom view to format feature properties as table.
        items.add(key + ": " + value);
      }
      return items.build();
    } catch (JSONException e) {
      Timber.d("Encountered invalid feature GeoJSON in feature %s", feature.getId());
      return ImmutableList.of();
    }
  }
}<|MERGE_RESOLUTION|>--- conflicted
+++ resolved
@@ -140,19 +140,7 @@
     featureSelectorViewModel
         .getFeatureClicks()
         .as(autoDisposable(this))
-<<<<<<< HEAD
         .subscribe(viewModel::onFeatureSelected);
-=======
-        .subscribe(this::onFeatureSelection);
-    mapContainerViewModel
-        .getAddFeatureButtonClicks()
-        .as(autoDisposable(this))
-        .subscribe(this::onShowAddFeatureDialogRequest);
-  }
-
-  private void onFeatureSelection(Feature feature) {
-    viewModel.onFeatureSelection(feature);
->>>>>>> e8d71d37
   }
 
   private void showFeatureSelector(ImmutableList<Feature> features) {
