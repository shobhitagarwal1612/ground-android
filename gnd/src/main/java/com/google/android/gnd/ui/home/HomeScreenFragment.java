/*
 * Copyright 2018 Google LLC
 *
 * Licensed under the Apache License, Version 2.0 (the "License");
 * you may not use this file except in compliance with the License.
 * You may obtain a copy of the License at
 *
 *     https://www.apache.org/licenses/LICENSE-2.0
 *
 * Unless required by applicable law or agreed to in writing, software
 * distributed under the License is distributed on an "AS IS" BASIS,
 * WITHOUT WARRANTIES OR CONDITIONS OF ANY KIND, either express or implied.
 * See the License for the specific language governing permissions and
 * limitations under the License.
 */

package com.google.android.gnd.ui.home;

import static android.content.res.Configuration.ORIENTATION_LANDSCAPE;
import static android.content.res.Configuration.ORIENTATION_PORTRAIT;
import static androidx.navigation.fragment.NavHostFragment.findNavController;
import static com.google.android.gnd.rx.RxAutoDispose.autoDisposable;
import static com.google.android.gnd.ui.util.ViewUtil.getScreenHeight;
import static com.google.android.gnd.ui.util.ViewUtil.getScreenWidth;
import static java.util.Objects.requireNonNull;

import android.app.AlertDialog;
import android.app.AlertDialog.Builder;
import android.app.ProgressDialog;
import android.os.Bundle;
import android.view.LayoutInflater;
import android.view.Menu;
import android.view.MenuItem;
import android.view.SubMenu;
import android.view.View;
import android.view.ViewGroup;
import android.view.ViewTreeObserver.OnGlobalLayoutListener;
import android.widget.FrameLayout;
import android.widget.Toast;
import androidx.annotation.NonNull;
import androidx.annotation.Nullable;
import androidx.core.view.GravityCompat;
import androidx.core.view.WindowInsetsCompat;
import androidx.drawerlayout.widget.DrawerLayout;
import androidx.navigation.NavDestination;
import com.akaita.java.rxjava2debug.RxJava2Debug;
import com.google.android.gnd.BuildConfig;
import com.google.android.gnd.MainActivity;
import com.google.android.gnd.MainViewModel;
import com.google.android.gnd.R;
import com.google.android.gnd.databinding.HomeScreenFragBinding;
import com.google.android.gnd.databinding.NavDrawerHeaderBinding;
import com.google.android.gnd.model.Survey;
import com.google.android.gnd.model.feature.Feature;
import com.google.android.gnd.model.feature.GeoJsonFeature;
<<<<<<< HEAD
import com.google.android.gnd.model.form.Form;
=======
import com.google.android.gnd.model.feature.Point;
import com.google.android.gnd.model.job.Job;
import com.google.android.gnd.model.task.Task;
>>>>>>> 43c4979b
import com.google.android.gnd.repository.FeatureRepository;
import com.google.android.gnd.rx.Loadable;
import com.google.android.gnd.rx.Schedulers;
import com.google.android.gnd.system.auth.AuthenticationManager;
import com.google.android.gnd.ui.common.AbstractFragment;
import com.google.android.gnd.ui.common.BackPressListener;
import com.google.android.gnd.ui.common.EphemeralPopups;
import com.google.android.gnd.ui.common.FeatureHelper;
import com.google.android.gnd.ui.common.Navigator;
import com.google.android.gnd.ui.common.ProgressDialogs;
import com.google.android.gnd.ui.home.featureselector.FeatureSelectorViewModel;
import com.google.android.gnd.ui.home.mapcontainer.MapContainerFragment;
import com.google.android.gnd.ui.home.mapcontainer.MapContainerViewModel;
import com.google.android.gnd.ui.home.mapcontainer.MapContainerViewModel.Mode;
import com.google.android.gnd.ui.home.mapcontainer.PolygonDrawingViewModel;
import com.google.android.gnd.ui.home.mapcontainer.PolygonDrawingViewModel.PolygonDrawingState;
import com.google.android.gnd.ui.surveyselector.SurveySelectorViewModel;
import com.google.android.material.bottomsheet.BottomSheetBehavior;
import com.google.android.material.navigation.NavigationView.OnNavigationItemSelectedListener;
import com.google.common.collect.ImmutableList;
import dagger.hilt.android.AndroidEntryPoint;
import java.util.ArrayList;
import java.util.Collections;
import java.util.Iterator;
import java.util.List;
import java8.util.Optional;
import javax.inject.Inject;
import org.json.JSONException;
import org.json.JSONObject;
import timber.log.Timber;

/**
 * Fragment containing the map container and feature sheet fragments and NavigationView side drawer.
 * This is the default view in the application, and gets swapped out for other fragments (e.g., view
 * submission and edit submission) at runtime.
 */
@AndroidEntryPoint
public class HomeScreenFragment extends AbstractFragment
    implements BackPressListener, OnNavigationItemSelectedListener, OnGlobalLayoutListener {

  // TODO: It's not obvious which feature are in HomeScreen vs MapContainer; make this more
  // intuitive.
  private static final float COLLAPSED_MAP_ASPECT_RATIO = 3.0f / 2.0f;

  @Inject AuthenticationManager authenticationManager;
  @Inject Schedulers schedulers;
  @Inject Navigator navigator;
  @Inject EphemeralPopups popups;
  @Inject FeatureHelper featureHelper;
  @Inject FeatureRepository featureRepository;
  MapContainerViewModel mapContainerViewModel;
  PolygonDrawingViewModel polygonDrawingViewModel;

  @Nullable private ProgressDialog progressDialog;
  private HomeScreenViewModel viewModel;
  private MapContainerFragment mapContainerFragment;
  private BottomSheetBehavior<View> bottomSheetBehavior;
  private SurveySelectorViewModel surveySelectorViewModel;
  private FeatureSelectorViewModel featureSelectorViewModel;
  private List<Survey> surveys = Collections.emptyList();
  private HomeScreenFragBinding binding;

  @Override
  public void onCreate(@Nullable Bundle savedInstanceState) {
    super.onCreate(savedInstanceState);

    getViewModel(MainViewModel.class).getWindowInsets().observe(this, this::onApplyWindowInsets);

    mapContainerViewModel = getViewModel(MapContainerViewModel.class);
    polygonDrawingViewModel = getViewModel(PolygonDrawingViewModel.class);
    surveySelectorViewModel = getViewModel(SurveySelectorViewModel.class);
    featureSelectorViewModel = getViewModel(FeatureSelectorViewModel.class);

    viewModel = getViewModel(HomeScreenViewModel.class);
    viewModel.getSurveyLoadingState().observe(this, this::onActiveSurveyChange);
    viewModel.getBottomSheetState().observe(this, this::onBottomSheetStateChange);
    viewModel
        .getShowFeatureSelectorRequests()
        .as(autoDisposable(this))
        .subscribe(this::showFeatureSelector);
    viewModel.getOpenDrawerRequests().as(autoDisposable(this)).subscribe(__ -> openDrawer());
    viewModel
        .getAddFeatureResults()
        .observeOn(schedulers.ui())
        .as(autoDisposable(this))
        .subscribe(this::onFeatureAdded);
    viewModel.getUpdateFeatureResults().as(autoDisposable(this)).subscribe(this::onFeatureUpdated);
    viewModel.getDeleteFeatureResults().as(autoDisposable(this)).subscribe(this::onFeatureDeleted);
    viewModel.getErrors().as(autoDisposable(this)).subscribe(this::onError);
    polygonDrawingViewModel
        .getDrawingState()
        .distinctUntilChanged()
        .as(autoDisposable(this))
        .subscribe(this::onPolygonDrawingStateUpdated);
    featureSelectorViewModel
        .getFeatureClicks()
        .as(autoDisposable(this))
        .subscribe(viewModel::onFeatureSelected);
<<<<<<< HEAD
=======
    mapContainerViewModel
        .getAddFeatureButtonClicks()
        .as(autoDisposable(this))
        .subscribe(viewModel::onAddFeatureButtonClick);
    viewModel
        .getShowAddFeatureDialogRequests()
        .as(autoDisposable(this))
        .subscribe(args -> showAddFeatureJobSelector(args.first, args.second));
>>>>>>> 43c4979b
  }

  private void onPolygonDrawingStateUpdated(PolygonDrawingState state) {
    Timber.v("PolygonDrawing state : %s", state);
    if (state.isInProgress()) {
      mapContainerViewModel.setMode(Mode.DRAW_POLYGON);
    } else {
      mapContainerViewModel.setMode(Mode.DEFAULT);
      if (state.isCompleted()) {
        viewModel.addPolygonFeature(requireNonNull(state.getUnsavedPolygonFeature()));
      }
    }
  }

<<<<<<< HEAD
=======
  private void showAddFeatureJobSelector(ImmutableList<Job> jobs, Point mapCenter) {
    // Skip layer selection if there's only one layer to which the user can add features.
    // TODO: Refactor and move logic into view model.
    if (jobs.size() == 1) {
      onAddFeatureJobSelected(jobs.get(0), mapCenter);
      return;
    }
    addFeatureDialogFragment.show(
        jobs, getChildFragmentManager(), layer -> onAddFeatureJobSelected(layer, mapCenter));
  }

  private void onAddFeatureJobSelected(Job job, Point mapCenter) {
    if (job.getUserCanAdd().isEmpty()) {
      Timber.e(
          "User cannot add features to layer %s - layer list should not have been shown",
          job.getId());
      return;
    }

    if (job.getUserCanAdd().size() > 1) {
      showAddFeatureTypeSelector(job, mapCenter);
      return;
    }

    switch (job.getUserCanAdd().get(0)) {
      case POINT:
        viewModel.addFeature(job, mapCenter);
        break;
      case POLYGON:
        if (featureRepository.isPolygonDialogInfoShown()) {
          startPolygonDrawing(job);
        } else {
          showPolygonInfoDialog(job);
        }
        break;
      default:
        Timber.w("Unsupported feature type defined in layer: %s", job.getUserCanAdd().get(0));
        break;
    }
  }

>>>>>>> 43c4979b
  private void showFeatureSelector(ImmutableList<Feature> features) {
    featureSelectorViewModel.setFeatures(features);
    navigator.navigate(
        HomeScreenFragmentDirections.actionHomeScreenFragmentToFeatureSelectorFragment());
  }

  private void onFeatureAdded(Feature feature) {
    feature.getJob().getTask().ifPresent(form -> addNewSubmission(feature, form));
  }

  private void addNewSubmission(Feature feature, Task task) {
    String surveyId = feature.getSurvey().getId();
    String featureId = feature.getId();
    String taskId = task.getId();
    navigator.navigate(HomeScreenFragmentDirections.addSubmission(surveyId, featureId, taskId));
  }

  /** This is only possible after updating the location of the feature. So, reset the UI. */
  private void onFeatureUpdated(Boolean result) {
    if (result) {
      mapContainerViewModel.setMode(Mode.DEFAULT);
    }
  }

  private void onFeatureDeleted(Boolean result) {
    if (result) {
      // TODO: Re-position map to default location after successful deletion.
      hideBottomSheet();
    }
  }

  /** Generic handler to display error messages to the user. */
  private void onError(Throwable throwable) {
    Timber.e(throwable);
    // Don't display the exact error message as it might not be user-readable.
    Toast.makeText(getContext(), R.string.error_occurred, Toast.LENGTH_SHORT).show();
  }

  @Nullable
  @Override
  public View onCreateView(
      LayoutInflater inflater, @Nullable ViewGroup container, @Nullable Bundle savedInstanceState) {
    super.onCreateView(inflater, container, savedInstanceState);

    binding = HomeScreenFragBinding.inflate(inflater, container, false);
    binding.featureDetailsChrome.setViewModel(viewModel);
    binding.setLifecycleOwner(this);
    return binding.getRoot();
  }

  @Override
  public void onViewCreated(@NonNull View view, @Nullable Bundle savedInstanceState) {
    super.onViewCreated(view, savedInstanceState);
    binding.versionText.setText(String.format(getString(R.string.build), BuildConfig.VERSION_NAME));
    // Ensure nav drawer cannot be swiped out, which would conflict with map pan gestures.
    binding.drawerLayout.setDrawerLockMode(DrawerLayout.LOCK_MODE_LOCKED_CLOSED);

    binding.navView.setNavigationItemSelectedListener(this);
    getView().getViewTreeObserver().addOnGlobalLayoutListener(this);

    if (savedInstanceState == null) {
      mapContainerFragment = new MapContainerFragment();
      replaceFragment(R.id.map_container_fragment, mapContainerFragment);
    } else {
      mapContainerFragment = restoreChildFragment(savedInstanceState, MapContainerFragment.class);
    }

    updateNavHeader();
    setUpBottomSheetBehavior();
  }

  private void updateNavHeader() {
    View navHeader = binding.navView.getHeaderView(0);
    NavDrawerHeaderBinding headerBinding = NavDrawerHeaderBinding.bind(navHeader);
    headerBinding.setUser(authenticationManager.getCurrentUser());
  }

  @Override
  public void onSaveInstanceState(Bundle outState) {
    super.onSaveInstanceState(outState);
    saveChildFragment(outState, mapContainerFragment, MapContainerFragment.class.getName());
  }

  /** Fetches offline saved surveys and adds them to navigation drawer. */
  private void updateNavDrawer() {
    surveySelectorViewModel
        .getOfflineSurveys()
        .subscribeOn(schedulers.io())
        .observeOn(schedulers.ui())
        .as(autoDisposable(this))
        .subscribe(this::addSurveyToNavDrawer);
  }

  private MenuItem getSurveysNavItem() {
    // Below index is the order of the surveys item in nav_drawer_menu.xml
    return binding.navView.getMenu().getItem(1);
  }

  private void addSurveyToNavDrawer(List<Survey> surveys) {
    this.surveys = surveys;

    // clear last saved surveys list
    getSurveysNavItem().getSubMenu().removeGroup(R.id.group_join_survey);

    for (int index = 0; index < surveys.size(); index++) {
      getSurveysNavItem()
          .getSubMenu()
          .add(R.id.group_join_survey, Menu.NONE, index, surveys.get(index).getTitle())
          .setIcon(R.drawable.ic_menu_survey);
    }

    // Highlight active survey
    Loadable.getValue(viewModel.getSurveyLoadingState())
        .ifPresent(survey -> updateSelectedSurveyUI(getSelectedSurveyIndex(survey)));
  }

  @Override
  public void onGlobalLayout() {
    FrameLayout bottomSheetHeader = binding.getRoot().findViewById(R.id.bottom_sheet_header);
    if (bottomSheetBehavior == null || bottomSheetHeader == null) {
      return;
    }
    bottomSheetBehavior.setFitToContents(false);

    // When the bottom sheet is expanded, the bottom edge of the header needs to be aligned with
    // the bottom edge of the toolbar (the header slides up under it).
    BottomSheetMetrics metrics = new BottomSheetMetrics(binding.bottomSheetLayout);
    bottomSheetBehavior.setExpandedOffset(metrics.getExpandedOffset());

    getView().getViewTreeObserver().removeOnGlobalLayoutListener(this);
  }

  private void setUpBottomSheetBehavior() {
    bottomSheetBehavior = BottomSheetBehavior.from(binding.bottomSheetLayout);
    bottomSheetBehavior.setHideable(true);
    bottomSheetBehavior.setState(BottomSheetBehavior.STATE_HIDDEN);
    bottomSheetBehavior.setBottomSheetCallback(new BottomSheetCallback());
  }

  @Override
  public void onActivityCreated(@Nullable Bundle savedInstanceState) {
    super.onActivityCreated(savedInstanceState);
    setHasOptionsMenu(true);

    ((MainActivity) getActivity()).setActionBar(binding.featureDetailsChrome.toolbar, false);
  }

  private void openDrawer() {
    binding.drawerLayout.openDrawer(GravityCompat.START);
  }

  private void closeDrawer() {
    binding.drawerLayout.closeDrawer(GravityCompat.START);
  }

  @Override
  public boolean onOptionsItemSelected(@NonNull MenuItem item) {
    BottomSheetState state = viewModel.getBottomSheetState().getValue();
    if (state == null) {
      Timber.e("BottomSheetState is null");
      return false;
    }

    if (item.getItemId() == R.id.move_feature_menu_item) {
      hideBottomSheet();
      mapContainerViewModel.setMode(Mode.MOVE_POINT);
      mapContainerViewModel.setReposFeature(state.getFeature());
      Toast.makeText(getContext(), R.string.move_point_hint, Toast.LENGTH_SHORT).show();
    } else if (item.getItemId() == R.id.delete_feature_menu_item) {
      Optional<Feature> featureToDelete = state.getFeature();
      if (featureToDelete.isPresent()) {
        new Builder(requireActivity())
            .setTitle(
                getString(
                    R.string.feature_delete_confirmation_dialog_title,
                    featureHelper.getLabel(featureToDelete)))
            .setMessage(R.string.feature_delete_confirmation_dialog_message)
            .setPositiveButton(
                R.string.delete_button_label,
                (dialog, id) -> {
                  hideBottomSheet();
                  viewModel.deleteFeature(featureToDelete.get());
                })
            .setNegativeButton(
                R.string.cancel_button_label,
                (dialog, id) -> {
                  // Do nothing.
                })
            .create()
            .show();
      } else {
        Timber.e("Attempted to delete non-existent feature");
      }
    } else if (item.getItemId() == R.id.feature_properties_menu_item) {
      showFeatureProperties();
    } else {
      return false;
    }

    return true;
  }

  @Override
  public void onStart() {
    super.onStart();

    if (viewModel.shouldShowSurveySelectorOnStart()) {
      showSurveySelector();
    }

    viewModel.init();
  }

  private int getCurrentDestinationId() {
    NavDestination currentDestination = findNavController(this).getCurrentDestination();
    return currentDestination == null ? -1 : currentDestination.getId();
  }

  private void showSurveySelector() {
    if (getCurrentDestinationId() != R.id.surveySelectorDialogFragment) {
      navigator.navigate(
          HomeScreenFragmentDirections.actionHomeScreenFragmentToProjectSelectorDialogFragment());
    }
  }

  private void showOfflineAreas() {
    viewModel.showOfflineAreas();
  }

  private void onApplyWindowInsets(WindowInsetsCompat insets) {
    binding.featureDetailsChrome.toolbarWrapper.setPadding(
        0, insets.getSystemWindowInsetTop(), 0, 0);
    binding.featureDetailsChrome.bottomSheetBottomInsetScrim.setMinimumHeight(
        insets.getSystemWindowInsetBottom());
    updateNavViewInsets(insets);
    updateBottomSheetPeekHeight(insets);
  }

  private void updateNavViewInsets(WindowInsetsCompat insets) {
    View headerView = binding.navView.getHeaderView(0);
    headerView.setPadding(0, insets.getSystemWindowInsetTop(), 0, 0);
  }

  private void updateBottomSheetPeekHeight(WindowInsetsCompat insets) {
    double width =
        getScreenWidth(getActivity())
            + insets.getSystemWindowInsetLeft()
            + insets.getSystemWindowInsetRight();
    double height =
        getScreenHeight(getActivity())
            + insets.getSystemWindowInsetTop()
            + insets.getSystemWindowInsetBottom();
    double mapHeight = 0;
    if (getResources().getConfiguration().orientation == ORIENTATION_PORTRAIT) {
      mapHeight = width / COLLAPSED_MAP_ASPECT_RATIO;
    } else if (getResources().getConfiguration().orientation == ORIENTATION_LANDSCAPE) {
      mapHeight = height / COLLAPSED_MAP_ASPECT_RATIO;
    }
    double peekHeight = height - mapHeight;
    bottomSheetBehavior.setPeekHeight((int) peekHeight);
  }

  private void onActiveSurveyChange(Loadable<Survey> loadable) {
    switch (loadable.getState()) {
      case NOT_LOADED:
        dismissLoadingDialog();
        break;
      case LOADED:
        dismissLoadingDialog();
        updateNavDrawer();
        break;
      case LOADING:
        showSurveyLoadingDialog();
        break;
      case NOT_FOUND:
      case ERROR:
        loadable.error().ifPresent(this::onActivateSurveyFailure);
        break;
      default:
        Timber.e("Unhandled case: %s", loadable.getState());
        break;
    }
  }

  private void updateSelectedSurveyUI(int selectedIndex) {
    SubMenu subMenu = getSurveysNavItem().getSubMenu();
    for (int i = 0; i < surveys.size(); i++) {
      MenuItem menuItem = subMenu.getItem(i);
      menuItem.setChecked(i == selectedIndex);
    }
  }

  private int getSelectedSurveyIndex(Survey activeSurvey) {
    for (Survey survey : surveys) {
      if (survey.getId().equals(activeSurvey.getId())) {
        return surveys.indexOf(survey);
      }
    }
    Timber.e("Selected survey not found.");
    return -1;
  }

  private void onBottomSheetStateChange(BottomSheetState state) {
    switch (state.getVisibility()) {
      case VISIBLE:
        showBottomSheet();
        break;
      case HIDDEN:
        hideBottomSheet();
        break;
      default:
        Timber.e("Unhandled visibility: %s", state.getVisibility());
        break;
    }
  }

  private void showBottomSheet() {
    bottomSheetBehavior.setState(BottomSheetBehavior.STATE_COLLAPSED);
  }

  private void hideBottomSheet() {
    bottomSheetBehavior.setState(BottomSheetBehavior.STATE_HIDDEN);
  }

  private void showSurveyLoadingDialog() {
    if (progressDialog == null) {
      progressDialog =
          ProgressDialogs.modalSpinner(getContext(), R.string.survey_loading_please_wait);
      progressDialog.show();
    }
  }

<<<<<<< HEAD
=======
  private void showAddFeatureTypeSelector(Job job, Point point) {
    featureDataTypeSelectorDialogFragment =
        new FeatureDataTypeSelectorDialogFragment(
            featureType -> {
              if (featureType == 0) {
                viewModel.addFeature(job, point);
              } else if (featureType == 1) {
                if (featureRepository.isPolygonDialogInfoShown()) {
                  startPolygonDrawing(job);
                } else {
                  showPolygonInfoDialog(job);
                }
              }
            });
    featureDataTypeSelectorDialogFragment.show(
        getChildFragmentManager(), FeatureDataTypeSelectorDialogFragment.class.getSimpleName());
  }

  private void startPolygonDrawing(Job job) {
    viewModel
        .getActiveSurvey()
        .ifPresentOrElse(
            survey -> polygonDrawingViewModel.startDrawingFlow(survey, job),
            () -> Timber.e("No active survey"));
  }

  private void showPolygonInfoDialog(Job job) {
    featureRepository.setPolygonDialogInfoShown(true);
    polygonDrawingInfoDialogFragment =
        new PolygonDrawingInfoDialogFragment(() -> startPolygonDrawing(job));
    polygonDrawingInfoDialogFragment.show(
        getChildFragmentManager(), PolygonDrawingInfoDialogFragment.class.getName());
  }

>>>>>>> 43c4979b
  public void dismissLoadingDialog() {
    if (progressDialog != null) {
      progressDialog.dismiss();
      progressDialog = null;
    }
  }

  @Override
  public boolean onBack() {
    if (bottomSheetBehavior.getState() == BottomSheetBehavior.STATE_HIDDEN) {
      return false;
    } else {
      hideBottomSheet();
      return true;
    }
  }

  @Override
  public boolean onNavigationItemSelected(@NonNull MenuItem item) {
    if (item.getGroupId() == R.id.group_join_survey) {
      Survey selectedSurvey = surveys.get(item.getOrder());
      surveySelectorViewModel.activateOfflineSurvey(selectedSurvey.getId());
    } else if (item.getItemId() == R.id.nav_join_survey) {
      showSurveySelector();
    } else if (item.getItemId() == R.id.sync_status) {
      viewModel.showSyncStatus();
    } else if (item.getItemId() == R.id.nav_offline_areas) {
      showOfflineAreas();
    } else if (item.getItemId() == R.id.nav_settings) {
      viewModel.showSettings();
    } else if (item.getItemId() == R.id.nav_sign_out) {
      authenticationManager.signOut();
    }
    closeDrawer();
    return true;
  }

  private void onActivateSurveyFailure(Throwable throwable) {
    Timber.e(RxJava2Debug.getEnhancedStackTrace(throwable), "Error activating survey");
    dismissLoadingDialog();
    popups.showError(R.string.survey_load_error);
    showSurveySelector();
  }

  private void showFeatureProperties() {
    // TODO(#841): Move business logic into view model.
    BottomSheetState state = viewModel.getBottomSheetState().getValue();
    if (state == null) {
      Timber.e("BottomSheetState is null");
      return;
    }
    if (state.getFeature().isEmpty()) {
      Timber.e("No feature selected");
      return;
    }
    Feature feature = state.getFeature().get();
    List<String> items = new ArrayList<>();
    // TODO(#843): Let properties apply to other feature types as well.
    if (feature instanceof GeoJsonFeature) {
      items = getFeatureProperties((GeoJsonFeature) feature);
    }
    if (items.isEmpty()) {
      items.add("No properties defined for this feature");
    }
    new AlertDialog.Builder(requireContext())
        .setCancelable(true)
        .setTitle(R.string.feature_properties)
        // TODO(#842): Use custom view to format feature properties as table.
        .setItems(items.toArray(new String[] {}), (a, b) -> {})
        .setPositiveButton(R.string.close_feature_properties, (a, b) -> {})
        .create()
        .show();
  }

  private ImmutableList<String> getFeatureProperties(GeoJsonFeature feature) {
    String jsonString = feature.getGeoJsonString();
    try {
      JSONObject jsonObject = new JSONObject(jsonString);
      JSONObject properties = jsonObject.optJSONObject("properties");
      if (properties == null) {
        return ImmutableList.of();
      }
      ImmutableList.Builder items = new ImmutableList.Builder();
      Iterator<String> keyIter = properties.keys();
      while (keyIter.hasNext()) {
        String key = keyIter.next();
        Object value = properties.opt(key);
        // TODO(#842): Use custom view to format feature properties as table.
        items.add(key + ": " + value);
      }
      return items.build();
    } catch (JSONException e) {
      Timber.d("Encountered invalid feature GeoJSON in feature %s", feature.getId());
      return ImmutableList.of();
    }
  }

  private class BottomSheetCallback extends BottomSheetBehavior.BottomSheetCallback {

    @Override
    public void onStateChanged(@NonNull View bottomSheet, int newState) {
      if (newState == BottomSheetBehavior.STATE_HIDDEN) {
        viewModel.onBottomSheetHidden();
      }
    }

    @Override
    public void onSlide(@NonNull View bottomSheet, float slideOffset) {
      // no-op.
    }
  }
}<|MERGE_RESOLUTION|>--- conflicted
+++ resolved
@@ -53,13 +53,7 @@
 import com.google.android.gnd.model.Survey;
 import com.google.android.gnd.model.feature.Feature;
 import com.google.android.gnd.model.feature.GeoJsonFeature;
-<<<<<<< HEAD
-import com.google.android.gnd.model.form.Form;
-=======
-import com.google.android.gnd.model.feature.Point;
-import com.google.android.gnd.model.job.Job;
 import com.google.android.gnd.model.task.Task;
->>>>>>> 43c4979b
 import com.google.android.gnd.repository.FeatureRepository;
 import com.google.android.gnd.rx.Loadable;
 import com.google.android.gnd.rx.Schedulers;
@@ -158,17 +152,6 @@
         .getFeatureClicks()
         .as(autoDisposable(this))
         .subscribe(viewModel::onFeatureSelected);
-<<<<<<< HEAD
-=======
-    mapContainerViewModel
-        .getAddFeatureButtonClicks()
-        .as(autoDisposable(this))
-        .subscribe(viewModel::onAddFeatureButtonClick);
-    viewModel
-        .getShowAddFeatureDialogRequests()
-        .as(autoDisposable(this))
-        .subscribe(args -> showAddFeatureJobSelector(args.first, args.second));
->>>>>>> 43c4979b
   }
 
   private void onPolygonDrawingStateUpdated(PolygonDrawingState state) {
@@ -183,50 +166,6 @@
     }
   }
 
-<<<<<<< HEAD
-=======
-  private void showAddFeatureJobSelector(ImmutableList<Job> jobs, Point mapCenter) {
-    // Skip layer selection if there's only one layer to which the user can add features.
-    // TODO: Refactor and move logic into view model.
-    if (jobs.size() == 1) {
-      onAddFeatureJobSelected(jobs.get(0), mapCenter);
-      return;
-    }
-    addFeatureDialogFragment.show(
-        jobs, getChildFragmentManager(), layer -> onAddFeatureJobSelected(layer, mapCenter));
-  }
-
-  private void onAddFeatureJobSelected(Job job, Point mapCenter) {
-    if (job.getUserCanAdd().isEmpty()) {
-      Timber.e(
-          "User cannot add features to layer %s - layer list should not have been shown",
-          job.getId());
-      return;
-    }
-
-    if (job.getUserCanAdd().size() > 1) {
-      showAddFeatureTypeSelector(job, mapCenter);
-      return;
-    }
-
-    switch (job.getUserCanAdd().get(0)) {
-      case POINT:
-        viewModel.addFeature(job, mapCenter);
-        break;
-      case POLYGON:
-        if (featureRepository.isPolygonDialogInfoShown()) {
-          startPolygonDrawing(job);
-        } else {
-          showPolygonInfoDialog(job);
-        }
-        break;
-      default:
-        Timber.w("Unsupported feature type defined in layer: %s", job.getUserCanAdd().get(0));
-        break;
-    }
-  }
-
->>>>>>> 43c4979b
   private void showFeatureSelector(ImmutableList<Feature> features) {
     featureSelectorViewModel.setFeatures(features);
     navigator.navigate(
@@ -559,43 +498,6 @@
     }
   }
 
-<<<<<<< HEAD
-=======
-  private void showAddFeatureTypeSelector(Job job, Point point) {
-    featureDataTypeSelectorDialogFragment =
-        new FeatureDataTypeSelectorDialogFragment(
-            featureType -> {
-              if (featureType == 0) {
-                viewModel.addFeature(job, point);
-              } else if (featureType == 1) {
-                if (featureRepository.isPolygonDialogInfoShown()) {
-                  startPolygonDrawing(job);
-                } else {
-                  showPolygonInfoDialog(job);
-                }
-              }
-            });
-    featureDataTypeSelectorDialogFragment.show(
-        getChildFragmentManager(), FeatureDataTypeSelectorDialogFragment.class.getSimpleName());
-  }
-
-  private void startPolygonDrawing(Job job) {
-    viewModel
-        .getActiveSurvey()
-        .ifPresentOrElse(
-            survey -> polygonDrawingViewModel.startDrawingFlow(survey, job),
-            () -> Timber.e("No active survey"));
-  }
-
-  private void showPolygonInfoDialog(Job job) {
-    featureRepository.setPolygonDialogInfoShown(true);
-    polygonDrawingInfoDialogFragment =
-        new PolygonDrawingInfoDialogFragment(() -> startPolygonDrawing(job));
-    polygonDrawingInfoDialogFragment.show(
-        getChildFragmentManager(), PolygonDrawingInfoDialogFragment.class.getName());
-  }
-
->>>>>>> 43c4979b
   public void dismissLoadingDialog() {
     if (progressDialog != null) {
       progressDialog.dismiss();
