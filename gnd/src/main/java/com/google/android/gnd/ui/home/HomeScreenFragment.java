--- conflicted
+++ resolved
@@ -430,17 +430,6 @@
     return -1;
   }
 
-<<<<<<< HEAD
-  private void onShowAddFeatureDialogRequest(Point point) {
-    // TODO: Pause location updates while dialog is open.
-    addFeatureDialogFragment.show(
-        viewModel.getModifiableLayers(FeatureType.POINT),
-        getChildFragmentManager(),
-        layer -> viewModel.addFeature(layer.getId(), point));
-  }
-
-=======
->>>>>>> b06a497b
   private void onBottomSheetStateChange(BottomSheetState state) {
     switch (state.getVisibility()) {
       case VISIBLE:
