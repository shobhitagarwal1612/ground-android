--- conflicted
+++ resolved
@@ -158,27 +158,16 @@
     navigator.addObservation(feature.getProject().getId(), feature.getId(), selectedForm.getId());
   }
 
-<<<<<<< HEAD
   public void init() {
     // Last active project will be loaded once view subscribes to activeProject.
     dataRepository.getLastActiveProjectId().ifPresent(dataRepository::activateProject);
-=======
+  }
+
   // TODO: Move to OfflineAreaViewModel
   public void showBasemapSelector() {
     navigator.showBasemapSelector();
->>>>>>> 04dee461
-  }
-
-  // CHECKSTYLE:OFF
-  public void showBasemapSelector() {
-    navigator.showBasemapSelector();
-  }
-<<<<<<< HEAD
-  // CHECKSTYLE:ON
-=======
 
   public void showOfflineAreas() {
     navigator.showOfflineAreas();
   }
->>>>>>> 04dee461
 }