/*
 * Copyright 2018 Google LLC
 *
 * Licensed under the Apache License, Version 2.0 (the "License");
 * you may not use this file except in compliance with the License.
 * You may obtain a copy of the License at
 *
 *     https://www.apache.org/licenses/LICENSE-2.0
 *
 * Unless required by applicable law or agreed to in writing, software
 * distributed under the License is distributed on an "AS IS" BASIS,
 * WITHOUT WARRANTIES OR CONDITIONS OF ANY KIND, either express or implied.
 * See the License for the specific language governing permissions and
 * limitations under the License.
 */

package com.google.android.gnd.ui.home;

import static com.google.android.gnd.rx.Nil.NIL;
import static com.google.android.gnd.rx.RxCompletable.toBooleanSingle;
import static com.google.android.gnd.util.ImmutableListCollector.toImmutableList;
import static java8.util.stream.StreamSupport.stream;

import android.util.Pair;
import androidx.lifecycle.LiveData;
import androidx.lifecycle.LiveDataReactiveStreams;
import androidx.lifecycle.MutableLiveData;
import com.google.android.gnd.model.Survey;
import com.google.android.gnd.model.feature.Feature;
import com.google.android.gnd.model.feature.Point;
import com.google.android.gnd.model.feature.PolygonFeature;
<<<<<<< HEAD
import com.google.android.gnd.model.layer.Layer;
=======
import com.google.android.gnd.model.form.Form;
import com.google.android.gnd.model.job.Job;
>>>>>>> 527896e9
import com.google.android.gnd.model.mutation.FeatureMutation;
import com.google.android.gnd.model.mutation.Mutation.Type;
import com.google.android.gnd.model.task.Task;
import com.google.android.gnd.repository.FeatureRepository;
import com.google.android.gnd.repository.SurveyRepository;
import com.google.android.gnd.repository.UserRepository;
import com.google.android.gnd.rx.Loadable;
import com.google.android.gnd.rx.Nil;
import com.google.android.gnd.rx.annotations.Hot;
import com.google.android.gnd.ui.common.AbstractViewModel;
import com.google.android.gnd.ui.common.Navigator;
import com.google.android.gnd.ui.common.SharedViewModel;
import com.google.android.gnd.ui.map.MapFeature;
import com.google.android.gnd.ui.map.MapPin;
import com.google.common.collect.ImmutableList;
import io.reactivex.Flowable;
import io.reactivex.Observable;
import io.reactivex.Single;
import io.reactivex.processors.FlowableProcessor;
import io.reactivex.processors.PublishProcessor;
import io.reactivex.subjects.PublishSubject;
import io.reactivex.subjects.Subject;
import java.util.Date;
import java8.util.Objects;
import java8.util.Optional;
import javax.inject.Inject;
import timber.log.Timber;

@SharedViewModel
public class HomeScreenViewModel extends AbstractViewModel {

  @Hot(replays = true)
  public final MutableLiveData<Boolean> isSubmissionButtonVisible = new MutableLiveData<>(false);

  private final SurveyRepository surveyRepository;
  private final Navigator navigator;
  private final FeatureRepository featureRepository;
  private final UserRepository userRepository;

  /** The state and value of the currently active survey (loading, loaded, etc.). */
  private final LiveData<Loadable<Survey>> surveyLoadingState;

  // TODO(#719): Move into FeatureDetailsViewModel.
  @Hot
  private final FlowableProcessor<Nil> openDrawerRequests = PublishProcessor.create();

  @Hot(replays = true)
  private final MutableLiveData<BottomSheetState> bottomSheetState = new MutableLiveData<>();

  @Hot
  private final FlowableProcessor<FeatureMutation> addFeatureRequests = PublishProcessor.create();

  @Hot
  private final FlowableProcessor<FeatureMutation> updateFeatureRequests =
      PublishProcessor.create();

  @Hot
  private final FlowableProcessor<FeatureMutation> deleteFeatureRequests =
      PublishProcessor.create();

  @Hot
  private final Flowable<Feature> addFeatureResults;
  @Hot
  private final Flowable<Boolean> updateFeatureResults;
  @Hot
  private final Flowable<Boolean> deleteFeatureResults;

  @Hot
  private final FlowableProcessor<Throwable> errors = PublishProcessor.create();

  @Hot(replays = true)
  private final MutableLiveData<Boolean> addFeatureButtonVisible = new MutableLiveData<>(false);

  @Hot
  private final Subject<ImmutableList<Feature>> showFeatureSelectorRequests =
      PublishSubject.create();

  private Subject<Pair<ImmutableList<Job>, Point>> showAddFeatureDialogRequests =
      PublishSubject.create();

  @Inject
  HomeScreenViewModel(
      SurveyRepository surveyRepository,
      FeatureRepository featureRepository,
      Navigator navigator,
      UserRepository userRepository) {
    this.surveyRepository = surveyRepository;
    this.featureRepository = featureRepository;
    this.navigator = navigator;
    this.userRepository = userRepository;

    surveyLoadingState =
        LiveDataReactiveStreams.fromPublisher(
            surveyRepository.getSurveyLoadingState().doAfterNext(this::onSurveyLoadingStateChange));
    addFeatureResults =
        addFeatureRequests.switchMapSingle(
            mutation ->
                featureRepository
                    .applyAndEnqueue(mutation)
                    .andThen(featureRepository.getFeature(mutation))
                    .doOnError(errors::onNext)
                    .onErrorResumeNext(Single.never())); // Prevent from breaking upstream.
    deleteFeatureResults =
        deleteFeatureRequests.switchMapSingle(
            mutation ->
                toBooleanSingle(featureRepository.applyAndEnqueue(mutation), errors::onNext));
    updateFeatureResults =
        updateFeatureRequests.switchMapSingle(
            mutation ->
                toBooleanSingle(featureRepository.applyAndEnqueue(mutation), errors::onNext));
  }

  /** Handle state of the UI elements depending upon the active survey. */
  private void onSurveyLoadingStateChange(Loadable<Survey> survey) {
    addFeatureButtonVisible.postValue(shouldShowAddFeatureButton(survey));
  }

  private boolean shouldShowAddFeatureButton(Loadable<Survey> loadingState) {
    // Project must contain at least one layer that the user can modify for add feature button to be
    // shown.
    if (loadingState.value().isEmpty()) {
      // Don't show if no active survey.
      return false;
    }
    ImmutableList<Job> modifiableJobs =
        surveyRepository.getModifiableJobs(loadingState.value().get());
    return !modifiableJobs.isEmpty();
  }

  public LiveData<Boolean> isAddFeatureButtonVisible() {
    return addFeatureButtonVisible;
  }

  @Hot
  public Observable<ImmutableList<Feature>> getShowFeatureSelectorRequests() {
    return showFeatureSelectorRequests;
  }

  public void onAddFeatureButtonClick(Point point) {
    if (getActiveSurvey().isEmpty()) {
      Timber.e("No active survey");
      return;
    }
    Survey survey = getActiveSurvey().get();
    ImmutableList<Job> jobs = surveyRepository.getModifiableJobs(survey);
    // TODO: Pause location updates while dialog is open.
    showAddFeatureDialogRequests.onNext(Pair.create(jobs, point));
  }

  public Observable<Pair<ImmutableList<Job>, Point>> getShowAddFeatureDialogRequests() {
    return showAddFeatureDialogRequests;
  }

  public Flowable<Feature> getAddFeatureResults() {
    return addFeatureResults;
  }

  public Flowable<Boolean> getUpdateFeatureResults() {
    return updateFeatureResults;
  }

  public Flowable<Boolean> getDeleteFeatureResults() {
    return deleteFeatureResults;
  }

  public Flowable<Throwable> getErrors() {
    return errors;
  }

  public void addFeature(Job job, Point point) {
    getActiveSurvey()
        .map(Survey::getId)
        .ifPresentOrElse(
            surveyId ->
                addFeatureRequests.onNext(
                    featureRepository.newMutation(surveyId, job.getId(), point, new Date())),
            () -> {
              throw new IllegalStateException("Empty survey");
            });
  }

  public void addPolygonFeature(PolygonFeature feature) {
    getActiveSurvey()
        .map(Survey::getId)
        .ifPresentOrElse(
            surveyId ->
                addFeatureRequests.onNext(
                    featureRepository.newPolygonFeatureMutation(
                        surveyId, feature.getJob().getId(), feature.getVertices(), new Date())),
            () -> {
              throw new IllegalStateException("Empty survey");
            });
  }

  public void updateFeature(Feature feature) {
    updateFeatureRequests.onNext(
        feature.toMutation(Type.UPDATE, userRepository.getCurrentUser().getId()));
  }

  public void deleteFeature(Feature feature) {
    deleteFeatureRequests.onNext(
        feature.toMutation(Type.DELETE, userRepository.getCurrentUser().getId()));
  }

  public boolean shouldShowSurveySelectorOnStart() {
    return surveyRepository.getLastActiveSurveyId().isEmpty();
  }

  public Flowable<Nil> getOpenDrawerRequests() {
    return openDrawerRequests;
  }

  public void openNavDrawer() {
    openDrawerRequests.onNext(NIL);
  }

  public LiveData<Loadable<Survey>> getSurveyLoadingState() {
    return surveyLoadingState;
  }

  public LiveData<BottomSheetState> getBottomSheetState() {
    return bottomSheetState;
  }

  public void onMarkerClick(MapPin marker) {
    if (marker.getFeature() != null) {
      showBottomSheet(marker.getFeature());
    }
  }

  public void onFeatureSelected(Feature feature) {
    showBottomSheet(feature);
  }

  private void showBottomSheet(Feature feature) {
    Timber.d("showing bottom sheet");
    isSubmissionButtonVisible.setValue(true);
    bottomSheetState.setValue(BottomSheetState.visible(feature));
  }

  public void onBottomSheetHidden() {
    bottomSheetState.setValue(BottomSheetState.hidden());
    isSubmissionButtonVisible.setValue(false);
  }

  public void addSubmission() {
    BottomSheetState state = bottomSheetState.getValue();
    if (state == null) {
      Timber.e("Missing bottomSheetState");
      return;
    }

    Optional<Feature> optionalFeature = state.getFeature();
    if (optionalFeature.isEmpty()) {
      Timber.e("Missing feature");
      return;
    }
    Feature feature = optionalFeature.get();
<<<<<<< HEAD
    Optional<Task> form = feature.getLayer().getTask();
=======
    Optional<Form> form = feature.getJob().getForm();
>>>>>>> 527896e9
    if (form.isEmpty()) {
      // .TODO: Hide Add Submission button if no forms defined.
      Timber.e("No forms in layer");
      return;
    }
    Survey survey = feature.getSurvey();
    if (survey == null) {
      Timber.e("Missing survey");
      return;
    }
    navigator.navigate(
        HomeScreenFragmentDirections.addSubmission(
            survey.getId(), feature.getId(), form.get().getId()));
  }

  public void init() {
    // Last active survey will be loaded once view subscribes to activeProject.
    surveyRepository.loadLastActiveSurvey();
  }

  public void showOfflineAreas() {
    navigator.navigate(HomeScreenFragmentDirections.showOfflineAreas());
  }

  public void showSettings() {
    navigator.navigate(HomeScreenFragmentDirections.actionHomeScreenFragmentToSettingsActivity());
  }

  public void onFeatureClick(ImmutableList<MapFeature> mapFeatures) {
    ImmutableList<Feature> features =
        stream(mapFeatures)
            .map(MapFeature::getFeature)
            .filter(Objects::nonNull)
            .collect(toImmutableList());

    if (features.isEmpty()) {
      Timber.e("onFeatureClick called with empty or null map features");
      return;
    }

    if (features.size() == 1) {
      onFeatureSelected(features.get(0));
      return;
    }

    showFeatureSelectorRequests.onNext(features);
  }

  public Optional<Survey> getActiveSurvey() {
    return Loadable.getValue(getSurveyLoadingState());
  }

  public void showSyncStatus() {
    navigator.navigate(HomeScreenFragmentDirections.showSyncStatus());
  }
}<|MERGE_RESOLUTION|>--- conflicted
+++ resolved
@@ -29,12 +29,7 @@
 import com.google.android.gnd.model.feature.Feature;
 import com.google.android.gnd.model.feature.Point;
 import com.google.android.gnd.model.feature.PolygonFeature;
-<<<<<<< HEAD
-import com.google.android.gnd.model.layer.Layer;
-=======
-import com.google.android.gnd.model.form.Form;
 import com.google.android.gnd.model.job.Job;
->>>>>>> 527896e9
 import com.google.android.gnd.model.mutation.FeatureMutation;
 import com.google.android.gnd.model.mutation.Mutation.Type;
 import com.google.android.gnd.model.task.Task;
@@ -293,11 +288,7 @@
       return;
     }
     Feature feature = optionalFeature.get();
-<<<<<<< HEAD
-    Optional<Task> form = feature.getLayer().getTask();
-=======
-    Optional<Form> form = feature.getJob().getForm();
->>>>>>> 527896e9
+    Optional<Task> form = feature.getJob().getTask();
     if (form.isEmpty()) {
       // .TODO: Hide Add Submission button if no forms defined.
       Timber.e("No forms in layer");
