--- conflicted
+++ resolved
@@ -66,13 +66,8 @@
    * Loads a list of submissions associated with a given feature.
    */
   public void loadSubmissionList(Feature feature) {
-<<<<<<< HEAD
-    Optional<Task> form = feature.getLayer().getTask();
+    Optional<Task> form = feature.getJob().getTask();
     loadSubmissions(feature.getSurvey(), feature.getId(), form.map(Task::getId));
-=======
-    Optional<Form> form = feature.getJob().getForm();
-    loadSubmissions(feature.getSurvey(), feature.getId(), form.map(Form::getId));
->>>>>>> 527896e9
   }
 
   private Single<ImmutableList<Submission>> getSubmissions(SubmissionListRequest req) {
