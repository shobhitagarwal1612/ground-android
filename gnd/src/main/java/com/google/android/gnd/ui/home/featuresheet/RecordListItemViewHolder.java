--- conflicted
+++ resolved
@@ -94,12 +94,8 @@
       switch (elem.getType()) {
         case FIELD:
           Field field = elem.getField();
-<<<<<<< HEAD
-          Optional<Response> value = Optional.ofNullable(record.getResponseMap().get(field.getId()));
-=======
           Optional<Response> response =
               Optional.ofNullable(record.getResponseMap().get(field.getId()));
->>>>>>> 467a4f17
           fieldLabelRow.addView(
               newFieldTextView(field.getLabel(), R.style.RecordListText_FieldLabel));
           fieldValueRow.addView(
