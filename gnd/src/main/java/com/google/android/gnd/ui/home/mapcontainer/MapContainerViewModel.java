--- conflicted
+++ resolved
@@ -264,7 +264,6 @@
         .build();
   }
 
-<<<<<<< HEAD
   private static MapFeature toMapPolygon(PolygonFeature feature) {
     return MapPolygon.newBuilder()
         .setId(feature.getId())
@@ -274,12 +273,6 @@
         .build();
   }
 
-  public LiveData<Action> getSelectMapTypeClicks() {
-    return selectMapTypeClicks;
-  }
-
-=======
->>>>>>> 77f93d22
   private Flowable<Event<CameraUpdate>> createCameraUpdateFlowable(
       Flowable<BooleanOrError> locationLockStateFlowable) {
     return cameraUpdateSubject
