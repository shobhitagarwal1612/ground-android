--- conflicted
+++ resolved
@@ -163,21 +163,8 @@
     val firstVertex: Optional<Point>
         get() = mapPolygon.map { it.firstVertex }
 
-<<<<<<< HEAD
-    fun startDrawingFlow(selectedSurvey: Survey, selectedLayer: Layer) {
-        this.selectedLayer.onNext(selectedLayer)
-=======
-    fun onLocationLockClick() =
-        locationLockChangeRequests.onNext(!isLocationLockEnabled())
-
-    private fun isLocationLockEnabled(): Boolean = locationLockState.value!!.isTrue
-
-    // TODO : current location is not working value is always false.
-    fun getLocationLockEnabled(): LiveData<Boolean> = locationLockEnabled
-
     fun startDrawingFlow(selectedSurvey: Survey, selectedJob: Job) {
         this.selectedJob.onNext(selectedJob)
->>>>>>> 466ee89a
         this.selectedSurvey.onNext(selectedSurvey)
         polygonDrawingState.onNext(PolygonDrawingState.inProgress())
 
