--- conflicted
+++ resolved
@@ -17,15 +17,6 @@
 package com.google.android.gnd.ui.map;
 
 import androidx.fragment.app.Fragment;
-<<<<<<< HEAD
-=======
-import com.google.android.gms.maps.model.LatLngBounds;
-import com.google.android.gnd.model.feature.Feature;
-import com.google.android.gnd.model.feature.Point;
-import com.google.common.collect.ImmutableSet;
-import io.reactivex.Observable;
->>>>>>> c9738342
-import io.reactivex.Single;
 
 /** Common interface for various map provider libraries. */
 public interface MapProvider {
@@ -34,39 +25,4 @@
   Fragment getFragment();
 
   Single<MapAdapter> getMapAdapter();
-<<<<<<< HEAD
-=======
-
-  /**
-   * Interface defining map interactions and events. This a separate class from {@link MapProvider}
-   * so that it can be returned asynchronously by {@link MapProvider#getMapAdapter()} if necessary.
-   */
-  interface MapAdapter {
-
-    Observable<MapMarker> getMarkerClicks();
-
-    Observable<Point> getDragInteractions();
-
-    Observable<Point> getCameraPosition();
-
-    void enable();
-
-    void disable();
-
-    void moveCamera(Point point);
-
-    void moveCamera(Point point, float zoomLevel);
-
-    Point getCenter();
-
-    float getCurrentZoomLevel();
-
-    @SuppressLint("MissingPermission")
-    void enableCurrentLocationIndicator();
-
-    void updateMarkers(ImmutableSet<Feature> features);
-
-    LatLngBounds getViewport();
-  }
->>>>>>> c9738342
 }