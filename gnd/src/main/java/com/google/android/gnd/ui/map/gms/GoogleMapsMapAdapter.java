--- conflicted
+++ resolved
@@ -76,18 +76,6 @@
   private final GoogleMap map;
   private final Context context;
   private final MarkerIconFactory markerIconFactory;
-<<<<<<< HEAD
-  @Hot private final PublishSubject<MapPin> markerClickSubject = PublishSubject.create();
-  @Hot private final PublishSubject<Point> dragInteractionSubject = PublishSubject.create();
-
-  @Hot(replays = true)
-  private final BehaviorSubject<CameraPosition> cameraMoves = BehaviorSubject.create();
-  // TODO: This is a limitation of the MapBox tile provider we're using;
-  // since one need to call `close` explicitly, we cannot generically expose these as TileProviders;
-  // instead we must retain explicit reference to the concrete type.
-  @Hot
-  private final PublishSubject<MapBoxOfflineTileProvider> tileProviders = PublishSubject.create();
-=======
 
   /** Marker click events. */
   @Hot private final Subject<MapPin> markerClicks = PublishSubject.create();
@@ -103,7 +91,6 @@
   // since one need to call `close` explicitly, we cannot generically expose these as TileProviders;
   // instead we must retain explicit reference to the concrete type.
   @Hot private final Subject<MapBoxOfflineTileProvider> tileProviders = PublishSubject.create();
->>>>>>> afc23ec5
 
   /**
    * Manager for handling click events for markers.
