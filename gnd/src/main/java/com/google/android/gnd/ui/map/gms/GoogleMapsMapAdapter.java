/*
 * Copyright 2018 Google LLC
 *
 * Licensed under the Apache License, Version 2.0 (the "License");
 * you may not use this file except in compliance with the License.
 * You may obtain a copy of the License at
 *
 *     https://www.apache.org/licenses/LICENSE-2.0
 *
 * Unless required by applicable law or agreed to in writing, software
 * distributed under the License is distributed on an "AS IS" BASIS,
 * WITHOUT WARRANTIES OR CONDITIONS OF ANY KIND, either express or implied.
 * See the License for the specific language governing permissions and
 * limitations under the License.
 */

package com.google.android.gnd.ui.map.gms;

import static com.google.android.gms.maps.GoogleMap.OnCameraMoveStartedListener.REASON_DEVELOPER_ANIMATION;
import static com.google.android.gms.maps.GoogleMap.OnCameraMoveStartedListener.REASON_GESTURE;
import static java8.util.stream.StreamSupport.stream;

import android.annotation.SuppressLint;
import android.content.Context;
import android.graphics.Color;
import com.cocoahero.android.gmaps.addons.mapbox.MapBoxOfflineTileProvider;
import com.google.android.gms.maps.CameraUpdateFactory;
import com.google.android.gms.maps.GoogleMap;
import com.google.android.gms.maps.UiSettings;
import com.google.android.gms.maps.model.BitmapDescriptor;
import com.google.android.gms.maps.model.JointType;
import com.google.android.gms.maps.model.LatLng;
import com.google.android.gms.maps.model.LatLngBounds;
import com.google.android.gms.maps.model.Marker;
import com.google.android.gms.maps.model.MarkerOptions;
import com.google.android.gms.maps.model.Polyline;
import com.google.android.gms.maps.model.PolylineOptions;
import com.google.android.gms.maps.model.RoundCap;
import com.google.android.gms.maps.model.TileOverlayOptions;
import com.google.android.gnd.R;
import com.google.android.gnd.model.feature.Point;
import com.google.android.gnd.rx.Nil;
import com.google.android.gnd.rx.annotations.Hot;
import com.google.android.gnd.ui.MarkerIconFactory;
import com.google.android.gnd.ui.map.CameraPosition;
import com.google.android.gnd.ui.map.MapAdapter;
import com.google.android.gnd.ui.map.MapFeature;
import com.google.android.gnd.ui.map.MapGeoJson;
import com.google.android.gnd.ui.map.MapPin;
import com.google.android.gnd.ui.map.MapPolygon;
import com.google.common.collect.ImmutableList;
import com.google.common.collect.ImmutableList.Builder;
import com.google.common.collect.ImmutableSet;
import com.google.maps.android.PolyUtil;
import com.google.maps.android.collections.MarkerManager;
import com.google.maps.android.data.Layer;
import com.google.maps.android.data.geojson.GeoJsonFeature;
import com.google.maps.android.data.geojson.GeoJsonLayer;
import com.google.maps.android.data.geojson.GeoJsonLineStringStyle;
import com.google.maps.android.data.geojson.GeoJsonMultiPolygon;
import com.google.maps.android.data.geojson.GeoJsonPointStyle;
import com.google.maps.android.data.geojson.GeoJsonPolygon;
import com.google.maps.android.data.geojson.GeoJsonPolygonStyle;
import io.reactivex.Flowable;
import io.reactivex.Observable;
import io.reactivex.processors.FlowableProcessor;
import io.reactivex.processors.PublishProcessor;
import io.reactivex.subjects.PublishSubject;
import io.reactivex.subjects.Subject;
import java.io.File;
import java.util.ArrayList;
import java.util.HashMap;
import java.util.HashSet;
import java.util.Iterator;
import java.util.List;
import java.util.Map;
import java.util.Set;
import javax.annotation.Nullable;
import timber.log.Timber;

/**
 * Wrapper around {@link GoogleMap}, exposing Google Maps SDK functionality to Ground as a {@link
 * MapAdapter}.
 */
class GoogleMapsMapAdapter implements MapAdapter {

  private final GoogleMap map;
  private final Context context;
  private final MarkerIconFactory markerIconFactory;

  /** Marker click events. */
  @Hot private final Subject<MapPin> markerClicks = PublishSubject.create();

  /** Ambiguous click events. */
  @Hot private final Subject<ImmutableList<MapFeature>> featureClicks = PublishSubject.create();

  /** Map drag events. Emits items when the map drag has started. */
  @Hot private final FlowableProcessor<Nil> startDragEvents = PublishProcessor.create();

  /** Camera move events. Emits items after the camera has stopped moving. */
  @Hot
  private final FlowableProcessor<CameraPosition> cameraMovedEvents = PublishProcessor.create();

  // TODO(#693): Simplify impl of tile providers.
  // TODO(#691): This is a limitation of the MapBox tile provider we're using;
  // since one need to call `close` explicitly, we cannot generically expose these as TileProviders;
  // instead we must retain explicit reference to the concrete type.
  @Hot
  private final PublishSubject<MapBoxOfflineTileProvider> tileProviders = PublishSubject.create();

  /**
   * Manager for handling click events for markers.
   *
   * <p>This isn't needed if the map only has a single layer. But in our case, multiple GeoJSON
   * layers might be added and we wish to have independent clickable features for each layer.
   */
  private final MarkerManager markerManager;
  // TODO: Add managers for polyline layers

  /**
   * References to Google Maps SDK Markers present on the map. Used to sync and update markers with
   * current view and data state.
   */
  private final MarkerManager.Collection markers;

  /**
   * References to Google Maps SDK Markers present on the map. Used to sync and update polylines
   * with current view and data state.
   */
  private final Set<Polyline> polylines = new HashSet<>();

  /**
   * References to Google Maps SDK GeoJSON present on the map. Used to sync and update GeoJSON with
   * current view and data state.
   */
  private final Set<GeoJsonLayer> geoJsonLayers = new HashSet<>();

  private final Map<MapFeature, List<LatLng>> geoJsonPolygonLoops = new HashMap<>();
  private final Map<MapFeature, ArrayList<ArrayList<LatLng>>> geoJsonPolygonHoles = new HashMap<>();

  private int cameraChangeReason = REASON_DEVELOPER_ANIMATION;

  public GoogleMapsMapAdapter(GoogleMap map, Context context, MarkerIconFactory markerIconFactory) {
    this.map = map;
    this.context = context;
    this.markerIconFactory = markerIconFactory;

    // init markers
    markerManager = new MarkerManager(map);
    markers = markerManager.newCollection();
    markers.setOnMarkerClickListener(this::onMarkerClick);

    UiSettings uiSettings = map.getUiSettings();
    uiSettings.setRotateGesturesEnabled(false);
    uiSettings.setTiltGesturesEnabled(false);
    uiSettings.setMyLocationButtonEnabled(false);
    uiSettings.setMapToolbarEnabled(false);
    uiSettings.setCompassEnabled(false);
    uiSettings.setIndoorLevelPickerEnabled(false);
    map.setOnCameraIdleListener(this::onCameraIdle);
    map.setOnCameraMoveStartedListener(this::onCameraMoveStarted);
<<<<<<< HEAD
    map.setOnCameraMoveListener(this::onCameraMove);
    map.setOnMapClickListener(this::onMapClick);
    onCameraMove();
=======
>>>>>>> aee0ae4c
  }

  private static Point fromLatLng(LatLng latLng) {
    return Point.newBuilder().setLatitude(latLng.latitude).setLongitude(latLng.longitude).build();
  }

  private static LatLng toLatLng(Point point) {
    return new LatLng(point.getLatitude(), point.getLongitude());
  }

  // Handle taps on ambiguous features.
  private void handleAmbiguity(LatLng latLng) {
    Builder<MapFeature> candidates = ImmutableList.builder();
    ArrayList<String> processed = new ArrayList<>();

    for (Map.Entry<MapFeature, ArrayList<ArrayList<LatLng>>> json :
        geoJsonPolygonHoles.entrySet()) {
      ArrayList<ArrayList<LatLng>> holes = json.getValue();
      if (processed.contains(((MapGeoJson) json.getKey()).getId())) {
        continue;
      }

      if (stream(holes).anyMatch(hole -> PolyUtil.containsLocation(latLng, hole, false))) {
        processed.add(((MapGeoJson) json.getKey()).getId());
      }
    }

    for (Map.Entry<MapFeature, List<LatLng>> json : geoJsonPolygonLoops.entrySet()) {
      if (processed.contains(((MapGeoJson) json.getKey()).getId())) {
        continue;
      }

      if (PolyUtil.containsLocation(latLng, json.getValue(), false)) {
        candidates.add(json.getKey());
        processed.add(((MapGeoJson) json.getKey()).getId());
      }
    }

    featureClicks.onNext(candidates.build());
  }

  private boolean onMarkerClick(Marker marker) {
    if (map.getUiSettings().isZoomGesturesEnabled()) {
      markerClicks.onNext((MapPin) marker.getTag());
      // Allow map to pan to marker.
      return false;
    } else {
      // Prevent map from panning to marker.
      return true;
    }
  }

  @Hot
  @Override
  public Observable<MapPin> getMapPinClicks() {
    return markerClicks;
  }

  @Override
  public @Hot Observable<ImmutableList<MapFeature>> getFeatureClicks() {
    return featureClicks;
  }

  @Hot
  @Override
  public Flowable<Nil> getStartDragEvents() {
    return startDragEvents;
  }

  @Hot
  @Override
  public Flowable<CameraPosition> getCameraMovedEvents() {
    return cameraMovedEvents;
  }

  @Hot
  @Override
  public Observable<MapBoxOfflineTileProvider> getTileProviders() {
    return tileProviders;
  }

  @Override
  public void enable() {
    map.getUiSettings().setAllGesturesEnabled(true);
  }

  @Override
  public void disable() {
    map.getUiSettings().setAllGesturesEnabled(false);
  }

  @Override
  public void moveCamera(CameraPosition position) {
    map.moveCamera(
        CameraUpdateFactory.newLatLngZoom(toLatLng(position.getTarget()), position.getZoomLevel()));
  }

  @Override
  public void moveCamera(Point point) {
    map.moveCamera(CameraUpdateFactory.newLatLng(toLatLng(point)));
  }

  @Override
  public void moveCamera(Point point, float zoomLevel) {
    map.moveCamera(CameraUpdateFactory.newLatLngZoom(toLatLng(point), zoomLevel));
  }

  private void addMapPin(MapPin mapPin) {
    LatLng position = toLatLng(mapPin.getPosition());
    String color = mapPin.getStyle().getColor();
    BitmapDescriptor icon = markerIconFactory.getMarkerIcon(parseColor(color));
    Marker marker =
        markers.addMarker(new MarkerOptions().position(position).icon(icon).alpha(1.0f));
    marker.setTag(mapPin);
  }

  private void addMapPolyline(MapPolygon mapPolygon) {
    for (ImmutableSet<Point> vertices : mapPolygon.getVertices()) {
      PolylineOptions options = new PolylineOptions();

      // Read-only
      options.clickable(false);

      // Add vertices to PolylineOptions
      stream(vertices).map(GoogleMapsMapAdapter::toLatLng).forEach(options::add);

      // Add to map
      Polyline polyline = map.addPolyline(options);
      polyline.setTag(mapPolygon);

      // Style polyline
      polyline.setStartCap(new RoundCap());
      polyline.setEndCap(new RoundCap());
      polyline.setWidth(getPolylineStrokeWidth());
      polyline.setColor(parseColor(mapPolygon.getStyle().getColor()));
      polyline.setJointType(JointType.ROUND);

      polylines.add(polyline);
    }
  }

  private int getPolylineStrokeWidth() {
    return (int) context.getResources().getDimension(R.dimen.polyline_stroke_width);
  }

  private void addMapGeoJson(MapGeoJson mapFeature) {
    // Pass markerManager here otherwise markers in the previous layers won't be clickable.
    GeoJsonLayer layer =
        new GeoJsonLayer(map, mapFeature.getGeoJson(), markerManager, null, null, null);

    int width = getPolylineStrokeWidth();
    int color = parseColor(mapFeature.getStyle().getColor());

    GeoJsonPointStyle pointStyle = layer.getDefaultPointStyle();
    pointStyle.setLineStringWidth(width);
    pointStyle.setPolygonFillColor(color);
    pointStyle.setZIndex(1);

    GeoJsonPolygonStyle polygonStyle = layer.getDefaultPolygonStyle();
    polygonStyle.setLineStringWidth(width);
    polygonStyle.setStrokeColor(color);
    polygonStyle.setClickable(false);
    polygonStyle.setZIndex(1);

    GeoJsonLineStringStyle lineStringStyle = layer.getDefaultLineStringStyle();
    lineStringStyle.setLineStringWidth(width);
    lineStringStyle.setPolygonFillColor(color);
    lineStringStyle.setZIndex(1);

    layer.addLayerToMap();

    for (GeoJsonFeature geoJsonFeature : layer.getFeatures()) {
      updateGeoJsonPolygonBoundaries(geoJsonFeature, mapFeature);
    }

    geoJsonLayers.add(layer);
  }

  /* Adds the inner and outer boundaries (holes and loops) of polygons defined by a GeoJson feature
  to the adapters lists of known polygon boundaries, associating them with the given MapFeature. */
  private void updateGeoJsonPolygonBoundaries(
      GeoJsonFeature geoJsonFeature, MapFeature mapFeature) {
    if ("Polygon".equals(geoJsonFeature.getGeometry().getGeometryType())) {
      GeoJsonPolygon polygon = (GeoJsonPolygon) geoJsonFeature.getGeometry();

      geoJsonPolygonLoops.put(mapFeature, polygon.getOuterBoundaryCoordinates());
      geoJsonPolygonHoles.put(mapFeature, polygon.getInnerBoundaryCoordinates());
    }
    if ("MultiPolygon".equals(geoJsonFeature.getGeometry().getGeometryType())) {
      GeoJsonMultiPolygon multi = (GeoJsonMultiPolygon) geoJsonFeature.getGeometry();

      for (GeoJsonPolygon polygon : multi.getPolygons()) {
        geoJsonPolygonLoops.put(mapFeature, polygon.getOuterBoundaryCoordinates());
        geoJsonPolygonHoles.put(mapFeature, polygon.getInnerBoundaryCoordinates());
      }
    }
  }

  private void onMapClick(LatLng latLng) {
    handleAmbiguity(latLng);
  }

  private void removeAllMarkers() {
    markers.clear();
  }

  private void removeAllPolylines() {
    stream(polylines).forEach(Polyline::remove);
    polylines.clear();
  }

  private void removeAllGeoJsonLayers() {
    stream(geoJsonLayers).forEach(Layer::removeLayerFromMap);
    geoJsonLayers.clear();
  }

  @Override
  public Point getCameraTarget() {
    return fromLatLng(map.getCameraPosition().target);
  }

  @Override
  public float getCurrentZoomLevel() {
    return map.getCameraPosition().zoom;
  }

  @Override
  @SuppressLint("MissingPermission")
  public void enableCurrentLocationIndicator() {
    if (!map.isMyLocationEnabled()) {
      map.setMyLocationEnabled(true);
    }
  }

  @Override
  public void setMapFeatures(ImmutableSet<MapFeature> updatedFeatures) {
    if (updatedFeatures.isEmpty()) {
      removeAllMarkers();
      removeAllPolylines();
      removeAllGeoJsonLayers();
      return;
    }
    Set<MapFeature> featuresToAdd = new HashSet<>(updatedFeatures);

    for (Marker marker : markers.getMarkers()) {
      MapPin pin = (MapPin) marker.getTag();
      if (updatedFeatures.contains(pin)) {
        // If pin already exists on map, don't add it.
        featuresToAdd.remove(pin);
      } else {
        // Remove existing pins not in list of updatedFeatures.
        removeMarker(marker);
      }
    }

    Iterator<Polyline> polylineIterator = polylines.iterator();
    while (polylineIterator.hasNext()) {
      Polyline polyline = polylineIterator.next();
      MapPolygon polygon = (MapPolygon) polyline.getTag();
      if (updatedFeatures.contains(polygon)) {
        // If polygon already exists on map, don't add it.
        featuresToAdd.remove(polygon);
      } else {
        // Remove existing polyline not in list of updatedFeatures.
        removePolygon(polyline);
        polylineIterator.remove();
      }
    }

    stream(featuresToAdd)
        .forEach(
            mapFeature -> {
              if (mapFeature instanceof MapPin) {
                addMapPin((MapPin) mapFeature);
              } else if (mapFeature instanceof MapPolygon) {
                addMapPolyline((MapPolygon) mapFeature);
              } else if (mapFeature instanceof MapGeoJson) {
                addMapGeoJson((MapGeoJson) mapFeature);
              }
            });
  }

  @Override
  public int getMapType() {
    return map.getMapType();
  }

  @Override
  public void setMapType(int mapType) {
    map.setMapType(mapType);
  }

  private void removeMarker(Marker marker) {
    Timber.v("Removing marker %s", marker.getId());
    marker.remove();
  }

  private void removePolygon(Polyline polyline) {
    Timber.v("Removing polyline %s", polyline.getId());
    polyline.remove();
  }

  private int parseColor(@Nullable String colorHexCode) {
    try {
      return Color.parseColor(String.valueOf(colorHexCode));
    } catch (IllegalArgumentException e) {
      Timber.w("Invalid color code in layer style: %s", colorHexCode);
      return context.getResources().getColor(R.color.colorMapAccent);
    }
  }

  private void onCameraIdle() {
    if (cameraChangeReason == REASON_GESTURE) {
      LatLng target = map.getCameraPosition().target;
      float zoom = map.getCameraPosition().zoom;
      cameraMovedEvents.onNext(new CameraPosition(fromLatLng(target), zoom));
      cameraChangeReason = REASON_DEVELOPER_ANIMATION;
    }
  }

  private void onCameraMoveStarted(int reason) {
    cameraChangeReason = reason;
    if (reason == REASON_GESTURE) {
      startDragEvents.onNext(Nil.NIL);
    }
  }

  @Override
  public LatLngBounds getViewport() {
    return map.getProjection().getVisibleRegion().latLngBounds;
  }

  @Override
  public void setBounds(LatLngBounds bounds) {
    map.moveCamera(CameraUpdateFactory.newLatLngBounds(bounds, 0));
  }

  private void addTileOverlay(String filePath) {
    File mbtilesFile = new File(context.getFilesDir(), filePath);

    if (!mbtilesFile.exists()) {
      Timber.i("mbtiles file %s does not exist", mbtilesFile.getAbsolutePath());
      return;
    }

    try {
      MapBoxOfflineTileProvider tileProvider = new MapBoxOfflineTileProvider(mbtilesFile);
      tileProviders.onNext(tileProvider);
      map.addTileOverlay(new TileOverlayOptions().tileProvider(tileProvider));
    } catch (Exception e) {
      Timber.e(e, "Couldn't initialize tile provider for mbtiles file %s", mbtilesFile);
    }
  }

  @Override
  public void addTileOverlays(ImmutableSet<String> mbtilesFiles) {
    stream(mbtilesFiles).forEach(this::addTileOverlay);
  }
}<|MERGE_RESOLUTION|>--- conflicted
+++ resolved
@@ -159,12 +159,7 @@
     uiSettings.setIndoorLevelPickerEnabled(false);
     map.setOnCameraIdleListener(this::onCameraIdle);
     map.setOnCameraMoveStartedListener(this::onCameraMoveStarted);
-<<<<<<< HEAD
-    map.setOnCameraMoveListener(this::onCameraMove);
     map.setOnMapClickListener(this::onMapClick);
-    onCameraMove();
-=======
->>>>>>> aee0ae4c
   }
 
   private static Point fromLatLng(LatLng latLng) {
