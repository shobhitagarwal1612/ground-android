/*
 * Copyright 2018 Google LLC
 *
 * Licensed under the Apache License, Version 2.0 (the "License");
 * you may not use this file except in compliance with the License.
 * You may obtain a copy of the License at
 *
 *     https://www.apache.org/licenses/LICENSE-2.0
 *
 * Unless required by applicable law or agreed to in writing, software
 * distributed under the License is distributed on an "AS IS" BASIS,
 * WITHOUT WARRANTIES OR CONDITIONS OF ANY KIND, either express or implied.
 * See the License for the specific language governing permissions and
 * limitations under the License.
 */

package com.google.android.gnd.ui.map.gms;

import static com.google.android.gms.maps.GoogleMap.OnCameraMoveStartedListener.REASON_DEVELOPER_ANIMATION;
import static java8.util.stream.StreamSupport.stream;

import android.annotation.SuppressLint;
import android.content.Context;
import android.graphics.Color;
import com.cocoahero.android.gmaps.addons.mapbox.MapBoxOfflineTileProvider;
import com.google.android.gms.maps.CameraUpdateFactory;
import com.google.android.gms.maps.GoogleMap;
import com.google.android.gms.maps.UiSettings;
import com.google.android.gms.maps.model.BitmapDescriptor;
import com.google.android.gms.maps.model.JointType;
import com.google.android.gms.maps.model.LatLng;
import com.google.android.gms.maps.model.LatLngBounds;
import com.google.android.gms.maps.model.Marker;
import com.google.android.gms.maps.model.MarkerOptions;
import com.google.android.gms.maps.model.Polyline;
import com.google.android.gms.maps.model.PolylineOptions;
import com.google.android.gms.maps.model.RoundCap;
import com.google.android.gms.maps.model.TileOverlayOptions;
import com.google.android.gnd.R;
import com.google.android.gnd.model.feature.Point;
import com.google.android.gnd.persistence.local.LocalValueStore;
import com.google.android.gnd.rx.annotations.Hot;
import com.google.android.gnd.ui.MarkerIconFactory;
import com.google.android.gnd.ui.map.CameraPosition;
import com.google.android.gnd.ui.map.MapAdapter;
import com.google.android.gnd.ui.map.MapFeature;
import com.google.android.gnd.ui.map.MapGeoJson;
import com.google.android.gnd.ui.map.MapPin;
import com.google.android.gnd.ui.map.MapPolygon;
import com.google.common.collect.ImmutableSet;
import com.google.maps.android.collections.MarkerManager;
import com.google.maps.android.data.Layer;
import com.google.maps.android.data.geojson.GeoJsonLayer;
import com.google.maps.android.data.geojson.GeoJsonLineStringStyle;
import com.google.maps.android.data.geojson.GeoJsonPointStyle;
import com.google.maps.android.data.geojson.GeoJsonPolygonStyle;
import io.reactivex.Flowable;
import io.reactivex.Observable;
import io.reactivex.processors.FlowableProcessor;
import io.reactivex.processors.PublishProcessor;
import io.reactivex.subjects.PublishSubject;
import io.reactivex.subjects.Subject;
import java.io.File;
import java.util.HashSet;
import java.util.Iterator;
import java.util.Set;
import javax.annotation.Nullable;
import timber.log.Timber;

/**
 * Wrapper around {@link GoogleMap}, exposing Google Maps SDK functionality to Ground as a {@link
 * MapAdapter}.
 */
class GoogleMapsMapAdapter implements MapAdapter {

  private final GoogleMap map;
  private final Context context;
  private final MarkerIconFactory markerIconFactory;
<<<<<<< HEAD
  @Hot private final PublishSubject<MapPin> markerClickSubject = PublishSubject.create();
  @Hot private final PublishSubject<Point> dragInteractionSubject = PublishSubject.create();

  @Hot(replays = true)
  private final BehaviorSubject<CameraPosition> cameraMoves = BehaviorSubject.create();
  // TODO: This is a limitation of the MapBox tile provider we're using;
  // since one need to call `close` explicitly, we cannot generically expose these as TileProviders;
  // instead we must retain explicit reference to the concrete type.
  @Hot
  private final PublishSubject<MapBoxOfflineTileProvider> tileProviders = PublishSubject.create();
=======

  /** Marker click events. */
  @Hot private final Subject<MapPin> markerClicks = PublishSubject.create();

  /** Map drag events. Emits items repeatedly while the map is being dragged. */
  @Hot private final FlowableProcessor<Point> dragInteractions = PublishProcessor.create();

  /** Camera move events. Emits items repeatedly while camera is in motion. */
  @Hot private final FlowableProcessor<CameraPosition> cameraMoves = PublishProcessor.create();

  // TODO(#693): Simplify impl of tile providers.
  // TODO(#691): This is a limitation of the MapBox tile provider we're using;
  // since one need to call `close` explicitly, we cannot generically expose these as TileProviders;
  // instead we must retain explicit reference to the concrete type.
  @Hot private final Subject<MapBoxOfflineTileProvider> tileProviders = PublishSubject.create();
>>>>>>> f694a306

  /**
   * Manager for handling click events for markers.
   *
   * <p>This isn't needed if the map only has a single layer. But in our case, multiple GeoJSON
   * layers might be added and we wish to have independent clickable features for each layer.
   */
  private final MarkerManager markerManager;
  // TODO: Add managers for polyline and polygon layers

  /**
   * References to Google Maps SDK Markers present on the map. Used to sync and update markers with
   * current view and data state.
   */
  private final MarkerManager.Collection markers;

  /**
   * References to Google Maps SDK Markers present on the map. Used to sync and update polylines
   * with current view and data state.
   */
  private Set<Polyline> polylines = new HashSet<>();

  /**
   * References to Google Maps SDK GeoJSON present on the map. Used to sync and update GeoJSON with
   * current view and data state.
   */
  private Set<GeoJsonLayer> geoJsonLayers = new HashSet<>();

  @Nullable private LatLng cameraTargetBeforeDrag;

  public GoogleMapsMapAdapter(
      GoogleMap map,
      Context context,
      MarkerIconFactory markerIconFactory,
      LocalValueStore localValueStore) {
    this.map = map;
    this.context = context;
    this.markerIconFactory = markerIconFactory;

    // init markers
    markerManager = new MarkerManager(map);
    markers = markerManager.newCollection();
    markers.setOnMarkerClickListener(this::onMarkerClick);

    map.setMapType(localValueStore.getSavedMapType(GoogleMap.MAP_TYPE_HYBRID));
    UiSettings uiSettings = map.getUiSettings();
    uiSettings.setRotateGesturesEnabled(false);
    uiSettings.setTiltGesturesEnabled(false);
    uiSettings.setMyLocationButtonEnabled(false);
    uiSettings.setMapToolbarEnabled(false);
    uiSettings.setCompassEnabled(false);
    uiSettings.setIndoorLevelPickerEnabled(false);
    map.setOnCameraIdleListener(this::onCameraIdle);
    map.setOnCameraMoveStartedListener(this::onCameraMoveStarted);
    map.setOnCameraMoveListener(this::onCameraMove);
    onCameraMove();
  }

  private static Point fromLatLng(LatLng latLng) {
    return Point.newBuilder().setLatitude(latLng.latitude).setLongitude(latLng.longitude).build();
  }

  private static LatLng toLatLng(Point point) {
    return new LatLng(point.getLatitude(), point.getLongitude());
  }

  private boolean onMarkerClick(Marker marker) {
    if (map.getUiSettings().isZoomGesturesEnabled()) {
      markerClicks.onNext((MapPin) marker.getTag());
      // Allow map to pan to marker.
      return false;
    } else {
      // Prevent map from panning to marker.
      return true;
    }
  }

  @Hot
  @Override
  public Observable<MapPin> getMapPinClicks() {
    return markerClicks;
  }

  @Hot
  @Override
  public Flowable<Point> getDragInteractions() {
    return dragInteractions.onBackpressureLatest();
  }

  @Hot
  @Override
  public Flowable<CameraPosition> getCameraMoves() {
    return cameraMoves.onBackpressureLatest();
  }

  @Hot
  @Override
  public Observable<MapBoxOfflineTileProvider> getTileProviders() {
    return tileProviders;
  }

  @Override
  public void enable() {
    map.getUiSettings().setAllGesturesEnabled(true);
  }

  @Override
  public void disable() {
    map.getUiSettings().setAllGesturesEnabled(false);
  }

  @Override
  public void moveCamera(CameraPosition position) {
    map.moveCamera(
        CameraUpdateFactory.newLatLngZoom(toLatLng(position.getTarget()), position.getZoomLevel()));
  }

  @Override
  public void moveCamera(Point point) {
    map.moveCamera(CameraUpdateFactory.newLatLng(toLatLng(point)));
  }

  @Override
  public void moveCamera(Point point, float zoomLevel) {
    map.moveCamera(CameraUpdateFactory.newLatLngZoom(toLatLng(point), zoomLevel));
  }

  private void addMapPin(MapPin mapPin) {
    LatLng position = toLatLng(mapPin.getPosition());
    String color = mapPin.getStyle().getColor();
    BitmapDescriptor icon = markerIconFactory.getMarkerIcon(parseColor(color));
    Marker marker =
        markers.addMarker(new MarkerOptions().position(position).icon(icon).alpha(1.0f));
    marker.setTag(mapPin);
  }

  private void addMapPolyline(MapPolygon mapPolygon) {
    for (ImmutableSet<Point> vertices : mapPolygon.getVertices()) {
      PolylineOptions options = new PolylineOptions();

      // Read-only
      options.clickable(false);

      // Add vertices to PolylineOptions
      stream(vertices).map(GoogleMapsMapAdapter::toLatLng).forEach(options::add);

      // Add to map
      Polyline polyline = map.addPolyline(options);
      polyline.setTag(mapPolygon);

      // Style polyline
      polyline.setStartCap(new RoundCap());
      polyline.setEndCap(new RoundCap());
      polyline.setWidth(getPolylineStrokeWidth());
      polyline.setColor(parseColor(mapPolygon.getStyle().getColor()));
      polyline.setJointType(JointType.ROUND);

      polylines.add(polyline);
    }
  }

  private int getPolylineStrokeWidth() {
    return (int) context.getResources().getDimension(R.dimen.polyline_stroke_width);
  }

  private void addMapGeoJson(MapGeoJson mapFeature) {
    // Pass markerManager here otherwise markers in the previous layers won't be clickable.
    GeoJsonLayer layer =
        new GeoJsonLayer(map, mapFeature.getGeoJson(), markerManager, null, null, null);

    int width = getPolylineStrokeWidth();
    int color = parseColor(mapFeature.getStyle().getColor());

    GeoJsonPointStyle pointStyle = layer.getDefaultPointStyle();
    pointStyle.setLineStringWidth(width);
    pointStyle.setPolygonFillColor(color);

    GeoJsonPolygonStyle polygonStyle = layer.getDefaultPolygonStyle();
    polygonStyle.setLineStringWidth(width);
    polygonStyle.setPolygonFillColor(color);

    GeoJsonLineStringStyle lineStringStyle = layer.getDefaultLineStringStyle();
    lineStringStyle.setLineStringWidth(width);
    lineStringStyle.setPolygonFillColor(color);

    layer.addLayerToMap();
    geoJsonLayers.add(layer);
  }

  private void removeAllMarkers() {
    markers.clear();
  }

  private void removeAllPolylines() {
    stream(polylines).forEach(Polyline::remove);
    polylines.clear();
  }

  private void removeAllGeoJsonLayers() {
    stream(geoJsonLayers).forEach(Layer::removeLayerFromMap);
    geoJsonLayers.clear();
  }

  @Override
  public Point getCameraTarget() {
    return fromLatLng(map.getCameraPosition().target);
  }

  @Override
  public float getCurrentZoomLevel() {
    return map.getCameraPosition().zoom;
  }

  @Override
  @SuppressLint("MissingPermission")
  public void enableCurrentLocationIndicator() {
    if (!map.isMyLocationEnabled()) {
      map.setMyLocationEnabled(true);
    }
  }

  @Override
  public void setMapFeatures(ImmutableSet<MapFeature> updatedFeatures) {
    if (updatedFeatures.isEmpty()) {
      removeAllMarkers();
      removeAllPolylines();
      removeAllGeoJsonLayers();
      return;
    }
    Set<MapFeature> featuresToAdd = new HashSet<>(updatedFeatures);

    for (Marker marker : markers.getMarkers()) {
      MapPin pin = (MapPin) marker.getTag();
      if (updatedFeatures.contains(pin)) {
        // If pin already exists on map, don't add it.
        featuresToAdd.remove(pin);
      } else {
        // Remove existing pins not in list of updatedFeatures.
        removeMarker(marker);
      }
    }

    Iterator<Polyline> polylineIterator = polylines.iterator();
    while (polylineIterator.hasNext()) {
      Polyline polyline = polylineIterator.next();
      MapPolygon polygon = (MapPolygon) polyline.getTag();
      if (updatedFeatures.contains(polygon)) {
        // If polygon already exists on map, don't add it.
        featuresToAdd.remove(polygon);
      } else {
        // Remove existing polyline not in list of updatedFeatures.
        removePolygon(polyline);
        polylineIterator.remove();
      }
    }

    stream(featuresToAdd)
        .forEach(
            mapFeature -> {
              if (mapFeature instanceof MapPin) {
                addMapPin((MapPin) mapFeature);
              } else if (mapFeature instanceof MapPolygon) {
                addMapPolyline((MapPolygon) mapFeature);
              } else if (mapFeature instanceof MapGeoJson) {
                addMapGeoJson((MapGeoJson) mapFeature);
              }
            });
  }

  @Override
  public int getMapType() {
    return map.getMapType();
  }

  @Override
  public void setMapType(int mapType) {
    map.setMapType(mapType);
  }

  private void removeMarker(Marker marker) {
    Timber.v("Removing marker %s", marker.getId());
    marker.remove();
  }

  private void removePolygon(Polyline polyline) {
    Timber.v("Removing polyline %s", polyline.getId());
    polyline.remove();
  }

  private int parseColor(@Nullable String colorHexCode) {
    try {
      return Color.parseColor(String.valueOf(colorHexCode));
    } catch (IllegalArgumentException e) {
      Timber.w("Invalid color code in layer style: %s", colorHexCode);
      return context.getResources().getColor(R.color.colorMapAccent);
    }
  }

  private void onCameraIdle() {
    cameraTargetBeforeDrag = null;
  }

  private void onCameraMoveStarted(int reason) {
    if (reason == REASON_DEVELOPER_ANIMATION) {
      // MapAdapter was panned by the app, not the user.
      return;
    }
    cameraTargetBeforeDrag = map.getCameraPosition().target;
  }

  private void onCameraMove() {
    com.google.android.gms.maps.model.CameraPosition gmsCameraPosition = map.getCameraPosition();
    Point target = fromLatLng(gmsCameraPosition.target);
    CameraPosition position = new CameraPosition(target, gmsCameraPosition.zoom);
    cameraMoves.onNext(position);
    if (cameraTargetBeforeDrag != null
        && !gmsCameraPosition.target.equals(cameraTargetBeforeDrag)) {
      dragInteractions.onNext(target);
    }
  }

  @Override
  public LatLngBounds getViewport() {
    return map.getProjection().getVisibleRegion().latLngBounds;
  }

  @Override
  public void setBounds(LatLngBounds bounds) {
    map.moveCamera(CameraUpdateFactory.newLatLngBounds(bounds, 0));
  }

  private void addTileOverlay(String filePath) {
    File mbtilesFile = new File(context.getFilesDir(), filePath);

    if (!mbtilesFile.exists()) {
      Timber.i("mbtiles file %s does not exist", mbtilesFile.getAbsolutePath());
      return;
    }

    try {
      MapBoxOfflineTileProvider tileProvider = new MapBoxOfflineTileProvider(mbtilesFile);
      tileProviders.onNext(tileProvider);
      map.addTileOverlay(new TileOverlayOptions().tileProvider(tileProvider));
    } catch (Exception e) {
      Timber.e(e, "Couldn't initialize tile provider for mbtiles file %s", mbtilesFile);
    }
  }

  @Override
  public void addTileOverlays(ImmutableSet<String> mbtilesFiles) {
    stream(mbtilesFiles).forEach(this::addTileOverlay);
  }
}<|MERGE_RESOLUTION|>--- conflicted
+++ resolved
@@ -76,34 +76,22 @@
   private final GoogleMap map;
   private final Context context;
   private final MarkerIconFactory markerIconFactory;
-<<<<<<< HEAD
-  @Hot private final PublishSubject<MapPin> markerClickSubject = PublishSubject.create();
-  @Hot private final PublishSubject<Point> dragInteractionSubject = PublishSubject.create();
-
-  @Hot(replays = true)
-  private final BehaviorSubject<CameraPosition> cameraMoves = BehaviorSubject.create();
-  // TODO: This is a limitation of the MapBox tile provider we're using;
+
+  /** Marker click events. */
+  @Hot private final Subject<MapPin> markerClicks = PublishSubject.create();
+
+  /** Map drag events. Emits items repeatedly while the map is being dragged. */
+  @Hot private final FlowableProcessor<Point> dragInteractions = PublishProcessor.create();
+
+  /** Camera move events. Emits items repeatedly while camera is in motion. */
+  @Hot private final FlowableProcessor<CameraPosition> cameraMoves = PublishProcessor.create();
+
+  // TODO(#693): Simplify impl of tile providers.
+  // TODO(#691): This is a limitation of the MapBox tile provider we're using;
   // since one need to call `close` explicitly, we cannot generically expose these as TileProviders;
   // instead we must retain explicit reference to the concrete type.
   @Hot
   private final PublishSubject<MapBoxOfflineTileProvider> tileProviders = PublishSubject.create();
-=======
-
-  /** Marker click events. */
-  @Hot private final Subject<MapPin> markerClicks = PublishSubject.create();
-
-  /** Map drag events. Emits items repeatedly while the map is being dragged. */
-  @Hot private final FlowableProcessor<Point> dragInteractions = PublishProcessor.create();
-
-  /** Camera move events. Emits items repeatedly while camera is in motion. */
-  @Hot private final FlowableProcessor<CameraPosition> cameraMoves = PublishProcessor.create();
-
-  // TODO(#693): Simplify impl of tile providers.
-  // TODO(#691): This is a limitation of the MapBox tile provider we're using;
-  // since one need to call `close` explicitly, we cannot generically expose these as TileProviders;
-  // instead we must retain explicit reference to the concrete type.
-  @Hot private final Subject<MapBoxOfflineTileProvider> tileProviders = PublishSubject.create();
->>>>>>> f694a306
 
   /**
    * Manager for handling click events for markers.
@@ -190,13 +178,13 @@
   @Hot
   @Override
   public Flowable<Point> getDragInteractions() {
-    return dragInteractions.onBackpressureLatest();
+    return dragInteractions;
   }
 
   @Hot
   @Override
   public Flowable<CameraPosition> getCameraMoves() {
-    return cameraMoves.onBackpressureLatest();
+    return cameraMoves;
   }
 
   @Hot
