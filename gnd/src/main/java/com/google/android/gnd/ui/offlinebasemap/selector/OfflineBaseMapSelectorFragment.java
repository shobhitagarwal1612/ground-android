/*
 * Copyright 2021 Google LLC
 *
 * Licensed under the Apache License, Version 2.0 (the "License");
 * you may not use this file except in compliance with the License.
 * You may obtain a copy of the License at
 *
 *     https://www.apache.org/licenses/LICENSE-2.0
 *
 * Unless required by applicable law or agreed to in writing, software
 * distributed under the License is distributed on an "AS IS" BASIS,
 * WITHOUT WARRANTIES OR CONDITIONS OF ANY KIND, either express or implied.
 * See the License for the specific language governing permissions and
 * limitations under the License.
 */

package com.google.android.gnd.ui.offlinebasemap.selector;

import static com.google.android.gnd.rx.RxAutoDispose.autoDisposable;

import android.os.Bundle;
import android.view.LayoutInflater;
import android.view.View;
import android.view.ViewGroup;
import androidx.annotation.Nullable;
import com.google.android.gnd.MainActivity;
import com.google.android.gnd.R;
import com.google.android.gnd.databinding.OfflineBaseMapSelectorFragBinding;
import com.google.android.gnd.ui.common.AbstractFragment;
import com.google.android.gnd.ui.common.EphemeralPopups;
import com.google.android.gnd.ui.common.Navigator;
import com.google.android.gnd.ui.map.MapAdapter;
import com.google.android.gnd.ui.map.MapProvider;
import com.google.android.gnd.ui.offlinebasemap.selector.OfflineBaseMapSelectorViewModel.DownloadMessage;
import dagger.hilt.android.AndroidEntryPoint;
import io.reactivex.Single;
import io.reactivex.android.schedulers.AndroidSchedulers;
import javax.inject.Inject;

@AndroidEntryPoint
public class OfflineBaseMapSelectorFragment extends AbstractFragment {

  private static final String MAP_FRAGMENT = MapProvider.class.getName() + "#fragment";

  @Inject Navigator navigator;
  @Inject MapProvider mapProvider;
  @Inject EphemeralPopups popups;

  private OfflineBaseMapSelectorViewModel viewModel;
  @Nullable private MapAdapter map;

  public static OfflineBaseMapSelectorFragment newInstance() {
    return new OfflineBaseMapSelectorFragment();
  }

  @Override
  public void onCreate(@Nullable Bundle savedInstanceState) {
    super.onCreate(savedInstanceState);
    viewModel = getViewModel(OfflineBaseMapSelectorViewModel.class);
    Single<MapAdapter> mapAdapter = mapProvider.getMapAdapter();
    mapAdapter.as(autoDisposable(this)).subscribe(this::onMapReady);
    viewModel
        .getDownloadMessages()
        // Since we pop a toast, we need to observe on the main (UI) thread.
        // Otherwise this subscription handler will trigger before Looper.prepare() has been called.
        .observeOn(AndroidSchedulers.mainThread())
        .as(autoDisposable(this))
        .subscribe(this::onDownloadMessage);
  }

  @Override
  public View onCreateView(
      LayoutInflater inflater, @Nullable ViewGroup container, @Nullable Bundle savedInstanceState) {
    super.onCreateView(inflater, container, savedInstanceState);
    OfflineBaseMapSelectorFragBinding binding =
        OfflineBaseMapSelectorFragBinding.inflate(inflater, container, false);
    binding.setViewModel(viewModel);
    binding.setLifecycleOwner(this);
    binding.downloadButton.setOnClickListener(__ -> onDownloadClick());
    ((MainActivity) getActivity()).setActionBar(binding.offlineAreaSelectorToolbar, true);
    return binding.getRoot();
  }

  @Override
  public void onViewCreated(View view, @Nullable Bundle savedInstanceState) {
    super.onViewCreated(view, savedInstanceState);
    if (savedInstanceState == null) {
      replaceFragment(R.id.map, mapProvider.getFragment());
    } else {
      mapProvider.restore(restoreChildFragment(savedInstanceState, MAP_FRAGMENT));
    }
  }

  /** Prepare the map once it's ready. */
  private void onMapReady(MapAdapter map) {
    this.map = map;
  }

  /** Handle a download button click and queue a basemap download. */
  public void onDownloadClick() {
    if (map == null) {
      return;
    }

<<<<<<< HEAD
    viewModel.downloadBaseMap(
        map.getViewport(), getContext().getString(R.string.offline_base_map_unknown_base_map));
  }

  /** Handle the download message response after attempting to download a basemap. */
  private void onDownloadMessage(DownloadMessage message) {
    switch (message) {
      case STARTED:
        popups.showSuccess(R.string.offline_base_map_download_started);
        break;
      case FAILURE:
      default:
        popups.showError(R.string.offline_base_map_download_failed);
        break;
    }
    navigator.navigateUp();
=======
    viewModel.onDownloadClick(
        map.getViewport(),
        map.getCurrentZoomLevel(),
        getContext().getString(R.string.unnamed_area));
>>>>>>> 7561cf0a
  }
}<|MERGE_RESOLUTION|>--- conflicted
+++ resolved
@@ -102,9 +102,8 @@
       return;
     }
 
-<<<<<<< HEAD
     viewModel.downloadBaseMap(
-        map.getViewport(), getContext().getString(R.string.offline_base_map_unknown_base_map));
+        map.getViewport(), getContext().getString(R.string.unnamed_area));
   }
 
   /** Handle the download message response after attempting to download a basemap. */
@@ -119,11 +118,5 @@
         break;
     }
     navigator.navigateUp();
-=======
-    viewModel.onDownloadClick(
-        map.getViewport(),
-        map.getCurrentZoomLevel(),
-        getContext().getString(R.string.unnamed_area));
->>>>>>> 7561cf0a
   }
 }