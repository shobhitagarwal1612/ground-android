<?xml version="1.0" encoding="utf-8"?>

<!--
  ~ Copyright 2018 Google LLC
  ~
  ~ Licensed under the Apache License, Version 2.0 (the "License");
  ~ you may not use this file except in compliance with the License.
  ~ You may obtain a copy of the License at
  ~
  ~     https://www.apache.org/licenses/LICENSE-2.0
  ~
  ~ Unless required by applicable law or agreed to in writing, software
  ~ distributed under the License is distributed on an "AS IS" BASIS,
  ~ WITHOUT WARRANTIES OR CONDITIONS OF ANY KIND, either express or implied.
  ~ See the License for the specific language governing permissions and
  ~ limitations under the License.
  -->
<layout xmlns:android="http://schemas.android.com/apk/res/android"
  xmlns:app="http://schemas.android.com/apk/res-auto"
  xmlns:tools="http://schemas.android.com/tools">

  <androidx.drawerlayout.widget.DrawerLayout
    android:id="@+id/drawer_layout"
    android:layout_width="match_parent"
    android:layout_height="match_parent"
    android:clickable="true"
    android:focusableInTouchMode="true">

    <androidx.coordinatorlayout.widget.CoordinatorLayout
      android:id="@+id/coordinator_layout"
      android:layout_width="match_parent"
      android:layout_height="match_parent">

      <FrameLayout
        android:id="@+id/map_container_fragment"
        android:layout_width="match_parent"
        android:layout_height="match_parent"
        android:layout_gravity="center"
        app:layout_behavior="com.google.android.ground.ui.home.mapcontainer.MapContainerLayoutBehavior" />

      <FrameLayout
        android:id="@+id/map_scrim"
        android:layout_width="match_parent"
        android:layout_height="match_parent"
        android:alpha="0"
        android:background="@color/colorPrimary"
        android:clickable="false"
        android:focusable="false" />

      <FrameLayout
        android:id="@+id/bottom_sheet_layout"
        android:layout_width="match_parent"
        android:layout_height="match_parent"
        app:layout_behavior="@string/bottom_sheet_behavior">

        <androidx.fragment.app.FragmentContainerView
<<<<<<< HEAD
          android:id="@+id/feature_details_frag"
          android:name="com.google.android.ground.ui.home.featuredetails.FeatureDetailsFragment"
=======
          android:id="@+id/location_of_interest_details_frag"
          android:name="com.google.android.gnd.ui.home.locationofinterestdetails.LocationOfInterestDetailsFragment"
>>>>>>> ae335925
          android:layout_width="match_parent"
          android:layout_height="match_parent"
          tools:layout="@layout/location_of_interest_details_frag" />

      </FrameLayout>

      <!-- location_of_interest_sheet_chrome contains the fixed widgets that don't scroll -
      in this case the Add Submission button the shim to obscure
      the transparent bottom inset -->
      <include
        android:id="@+id/location_of_interest_details_chrome"
        layout="@layout/location_of_interest_details_chrome" />

    </androidx.coordinatorlayout.widget.CoordinatorLayout>

    <!-- Application side drawer -->
    <com.google.android.material.navigation.NavigationView
      android:id="@+id/nav_view"
      android:layout_width="wrap_content"
      android:layout_height="match_parent"
      android:layout_gravity="start"
      app:headerLayout="@layout/nav_drawer_header"
      app:itemBackground="@android:color/transparent"
      app:itemIconTint="@color/nav_drawer_item"
      app:itemTextColor="@color/nav_drawer_item"
      app:menu="@menu/nav_drawer_menu">

      <TextView
        android:id="@+id/version_text"
        android:layout_width="match_parent"
        android:layout_height="wrap_content"
        android:layout_gravity="bottom"
        android:padding="8dp"
        tools:text="Build number" />

    </com.google.android.material.navigation.NavigationView>

  </androidx.drawerlayout.widget.DrawerLayout>
</layout><|MERGE_RESOLUTION|>--- conflicted
+++ resolved
@@ -54,13 +54,8 @@
         app:layout_behavior="@string/bottom_sheet_behavior">
 
         <androidx.fragment.app.FragmentContainerView
-<<<<<<< HEAD
-          android:id="@+id/feature_details_frag"
-          android:name="com.google.android.ground.ui.home.featuredetails.FeatureDetailsFragment"
-=======
           android:id="@+id/location_of_interest_details_frag"
-          android:name="com.google.android.gnd.ui.home.locationofinterestdetails.LocationOfInterestDetailsFragment"
->>>>>>> ae335925
+          android:name="com.google.android.ground.ui.home.locationofinterestdetails.LocationOfInterestDetailsFragment"
           android:layout_width="match_parent"
           android:layout_height="match_parent"
           tools:layout="@layout/location_of_interest_details_frag" />
