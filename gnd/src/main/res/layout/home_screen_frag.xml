<!--
  ~ Copyright 2018 Google LLC
  ~
  ~ Licensed under the Apache License, Version 2.0 (the "License");
  ~ you may not use this file except in compliance with the License.
  ~ You may obtain a copy of the License at
  ~
  ~     https://www.apache.org/licenses/LICENSE-2.0
  ~
  ~ Unless required by applicable law or agreed to in writing, software
  ~ distributed under the License is distributed on an "AS IS" BASIS,
  ~ WITHOUT WARRANTIES OR CONDITIONS OF ANY KIND, either express or implied.
  ~ See the License for the specific language governing permissions and
  ~ limitations under the License.
  -->
<layout
  xmlns:android="http://schemas.android.com/apk/res/android"
  xmlns:app="http://schemas.android.com/apk/res-auto">

  <FrameLayout
    android:layout_width="match_parent"
    android:layout_height="match_parent">

    <android.support.v4.widget.DrawerLayout
      android:id="@+id/drawer_layout"
      android:layout_width="match_parent"
      android:layout_height="match_parent"
      android:clickable="true"
      android:focusableInTouchMode="true">

      <android.support.design.widget.CoordinatorLayout
        android:layout_width="match_parent"
        android:layout_height="match_parent">

        <FrameLayout
          android:id="@+id/map_container_fragment"
          android:layout_width="match_parent"
          android:layout_height="match_parent"
          app:layout_behavior="com.google.android.gnd.ui.home.mapcontainer.MapContainerLayoutBehavior"/>

        <!-- TODO: Move place sheet and chrome into separate layout files. -->
        <FrameLayout
          android:id="@+id/map_scrim"
          android:layout_width="match_parent"
          android:layout_height="match_parent"
          android:alpha="0"
          android:background="@color/colorPrimary"
          android:clickable="false"
          android:focusable="false"/>

        <FrameLayout
          android:id="@+id/bottom_sheet_scroll_view"
          android:layout_width="match_parent"
          android:layout_height="match_parent"
          app:layout_behavior="com.google.android.gnd.ui.common.BottomSheetBehavior">

          <fragment
            android:id="@+id/place_sheet_fragment"
            android:layout_width="match_parent"
            android:layout_height="match_parent"
            android:name="com.google.android.gnd.ui.home.placesheet.PlaceSheetFragment"/>

<<<<<<< HEAD
        </FrameLayout>
=======
    <android.support.design.widget.NavigationView
      android:id="@+id/nav_view"
      android:layout_width="wrap_content"
      android:layout_height="match_parent"
      android:layout_gravity="start"
      android:background="@color/colorBackground"
      app:headerLayout="@layout/nav_drawer_header"
      app:menu="@menu/nav_drawer_menu">

      <TextView
        android:id="@+id/version_text"
        android:paddingBottom="48dp"
        android:layout_width="match_parent"
        android:layout_height="wrap_content"
        android:layout_gravity="bottom"
        android:text="Version number"/>
    </android.support.design.widget.NavigationView>
>>>>>>> b45f759b

        <include
          android:id="@+id/place_sheet_chrome"
          layout="@layout/place_sheet_chrome"/>

      </android.support.design.widget.CoordinatorLayout>

      <!-- Application side drawer -->
      <android.support.design.widget.NavigationView
        android:id="@+id/nav_view"
        android:layout_width="wrap_content"
        android:layout_height="match_parent"
        android:layout_gravity="start"
        android:background="@color/colorBackground"
        app:headerLayout="@layout/nav_drawer_header"
        app:menu="@menu/nav_drawer_menu"/>

    </android.support.v4.widget.DrawerLayout>

    <!--
      Translucent scrim to make status bar legible when shown overlaid on map or toolbar.
      Workaround for possible bug in Navigation Architecture Components where translucent system
      bars get replaced with solid white background in fragment after navigation.
     -->
    <FrameLayout
      android:id="@+id/status_bar_scrim"
      android:layout_width="match_parent"
      android:layout_height="wrap_content"
      android:layout_gravity="top"
      android:alpha="0.4"
      android:background="@android:color/black"/>

  </FrameLayout>
</layout><|MERGE_RESOLUTION|>--- conflicted
+++ resolved
@@ -60,27 +60,7 @@
             android:layout_height="match_parent"
             android:name="com.google.android.gnd.ui.home.placesheet.PlaceSheetFragment"/>
 
-<<<<<<< HEAD
         </FrameLayout>
-=======
-    <android.support.design.widget.NavigationView
-      android:id="@+id/nav_view"
-      android:layout_width="wrap_content"
-      android:layout_height="match_parent"
-      android:layout_gravity="start"
-      android:background="@color/colorBackground"
-      app:headerLayout="@layout/nav_drawer_header"
-      app:menu="@menu/nav_drawer_menu">
-
-      <TextView
-        android:id="@+id/version_text"
-        android:paddingBottom="48dp"
-        android:layout_width="match_parent"
-        android:layout_height="wrap_content"
-        android:layout_gravity="bottom"
-        android:text="Version number"/>
-    </android.support.design.widget.NavigationView>
->>>>>>> b45f759b
 
         <include
           android:id="@+id/place_sheet_chrome"
@@ -96,7 +76,17 @@
         android:layout_gravity="start"
         android:background="@color/colorBackground"
         app:headerLayout="@layout/nav_drawer_header"
-        app:menu="@menu/nav_drawer_menu"/>
+        app:menu="@menu/nav_drawer_menu">
+
+        <TextView
+          android:id="@+id/version_text"
+          android:paddingBottom="48dp"
+          android:layout_width="match_parent"
+          android:layout_height="wrap_content"
+          android:layout_gravity="bottom"
+          android:text="Build number"/>
+
+      </android.support.design.widget.NavigationView>
 
     </android.support.v4.widget.DrawerLayout>
 
