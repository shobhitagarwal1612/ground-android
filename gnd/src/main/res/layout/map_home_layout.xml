<?xml version="1.0" encoding="utf-8"?>

<!--
  ~ Copyright 2020 Google LLC
  ~
  ~ Licensed under the Apache License, Version 2.0 (the "License");
  ~ you may not use this file except in compliance with the License.
  ~ You may obtain a copy of the License at
  ~
  ~     https://www.apache.org/licenses/LICENSE-2.0
  ~
  ~ Unless required by applicable law or agreed to in writing, software
  ~ distributed under the License is distributed on an "AS IS" BASIS,
  ~ WITHOUT WARRANTIES OR CONDITIONS OF ANY KIND, either express or implied.
  ~ See the License for the specific language governing permissions and
  ~ limitations under the License.
  -->

<layout xmlns:android="http://schemas.android.com/apk/res/android"
  xmlns:app="http://schemas.android.com/apk/res-auto"
  xmlns:tools="http://schemas.android.com/tools">

  <data>
    <import type="androidx.core.content.ContextCompat" />
    <import type="android.view.View" />
    <variable
      name="viewModel"
      type="com.google.android.gnd.ui.home.mapcontainer.MapContainerViewModel" />
    <variable
      name="locationLockViewModel"
      type="com.google.android.gnd.ui.home.LocationLockViewModel" />
    <variable
      name="homeScreenViewModel"
      type="com.google.android.gnd.ui.home.HomeScreenViewModel" />
  </data>

  <androidx.constraintlayout.widget.ConstraintLayout
    android:layout_width="match_parent"
    android:layout_height="match_parent"
    tools:background="@color/colorGrey800">

    <com.google.android.material.floatingactionbutton.FloatingActionButton
      android:id="@+id/map_type_btn"
      android:layout_width="wrap_content"
      android:layout_height="wrap_content"
      android:onClick="@{() -> viewModel.onMapTypeButtonClicked()}"
      android:tint="@color/colorGrey500"
      app:backgroundTint="@color/colorBackground"
      app:fabSize="mini"
      app:layout_constraintEnd_toEndOf="parent"
      app:layout_constraintTop_toTopOf="parent"
      app:srcCompat="@drawable/map_layers"
      app:useCompatPadding="true" />

    <LinearLayout
      android:layout_width="wrap_content"
      android:layout_height="wrap_content"
      android:orientation="vertical"
      android:gravity="center_horizontal"
      app:layout_constraintBottom_toBottomOf="parent"
      app:layout_constraintEnd_toEndOf="parent">

<<<<<<< HEAD
      <include
        layout="@layout/location_lock_btn"
        app:viewModel="@{locationLockViewModel}" />

      <com.google.android.material.floatingactionbutton.FloatingActionButton
        android:id="@+id/add_feature_btn"
        android:layout_width="wrap_content"
        android:layout_height="wrap_content"
        android:onClick="@{() -> viewModel.onAddFeatureBtnClick()}"
        app:backgroundTintList="@{ContextCompat.getColorStateList(context, viewModel.getFeatureAddButtonBackgroundTint())}"
        app:fabSize="normal"
        app:srcCompat="@drawable/ic_add"
        app:tint="@color/colorBackground"
        app:useCompatPadding="true"
        app:visible="@{homeScreenViewModel.isAddFeatureButtonVisible()}" />
=======
      <com.google.android.material.floatingactionbutton.FloatingActionButton
        android:id="@+id/location_lock_btn"
        android:layout_width="wrap_content"
        android:layout_height="wrap_content"
        android:enabled="@{viewModel.getLocationLockEnabled()}"
        android:onClick="@{() -> viewModel.onLocationLockClick()}"
        app:backgroundTint="@color/colorBackground"
        app:fabSize="normal"
        app:srcCompat="@drawable/ic_gps_lock"
        app:tint="@{viewModel.getIconTint()}"
        app:useCompatPadding="true" />
>>>>>>> 466ee89a
    </LinearLayout>

    <com.google.android.material.floatingactionbutton.FloatingActionButton
      android:id="@+id/hamburger_btn"
      android:layout_width="wrap_content"
      android:layout_height="wrap_content"
      android:onClick="@{() -> homeScreenViewModel.openNavDrawer()}"
      android:src="@drawable/ic_menu_black_24dp"
      app:backgroundTint="@color/colorBackground"
      app:fabSize="mini"
      app:layout_constraintStart_toStartOf="parent"
      app:layout_constraintTop_toTopOf="parent"
      app:useCompatPadding="true" />

  </androidx.constraintlayout.widget.ConstraintLayout>
</layout><|MERGE_RESOLUTION|>--- conflicted
+++ resolved
@@ -60,35 +60,9 @@
       app:layout_constraintBottom_toBottomOf="parent"
       app:layout_constraintEnd_toEndOf="parent">
 
-<<<<<<< HEAD
       <include
         layout="@layout/location_lock_btn"
         app:viewModel="@{locationLockViewModel}" />
-
-      <com.google.android.material.floatingactionbutton.FloatingActionButton
-        android:id="@+id/add_feature_btn"
-        android:layout_width="wrap_content"
-        android:layout_height="wrap_content"
-        android:onClick="@{() -> viewModel.onAddFeatureBtnClick()}"
-        app:backgroundTintList="@{ContextCompat.getColorStateList(context, viewModel.getFeatureAddButtonBackgroundTint())}"
-        app:fabSize="normal"
-        app:srcCompat="@drawable/ic_add"
-        app:tint="@color/colorBackground"
-        app:useCompatPadding="true"
-        app:visible="@{homeScreenViewModel.isAddFeatureButtonVisible()}" />
-=======
-      <com.google.android.material.floatingactionbutton.FloatingActionButton
-        android:id="@+id/location_lock_btn"
-        android:layout_width="wrap_content"
-        android:layout_height="wrap_content"
-        android:enabled="@{viewModel.getLocationLockEnabled()}"
-        android:onClick="@{() -> viewModel.onLocationLockClick()}"
-        app:backgroundTint="@color/colorBackground"
-        app:fabSize="normal"
-        app:srcCompat="@drawable/ic_gps_lock"
-        app:tint="@{viewModel.getIconTint()}"
-        app:useCompatPadding="true" />
->>>>>>> 466ee89a
     </LinearLayout>
 
     <com.google.android.material.floatingactionbutton.FloatingActionButton
