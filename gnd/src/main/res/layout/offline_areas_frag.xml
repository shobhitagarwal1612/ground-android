--- conflicted
+++ resolved
@@ -60,35 +60,11 @@
       android:contentDescription="@string/offline_area_selector_prompt"
       android:focusable="true"
       android:onClick="@{() -> viewModel.showOfflineAreaSelector()}"
-      android:src="@drawable/ic_add_light"
-      android:tint="@color/colorBackground"
       app:layout_constraintBottom_toBottomOf="parent"
       app:layout_constraintEnd_toEndOf="parent"
+      app:srcCompat="@drawable/ic_add"
+      app:tint="@color/colorBackground"
       app:useCompatPadding="true" />
 
-<<<<<<< HEAD
   </androidx.constraintlayout.widget.ConstraintLayout>
-=======
-      <!-- TODO: We shouldn't need the bottom margin setting here. There's likely a better way to
-           constrain the position of this button. If we do wind up needing margins, add them as
-           dimen resources.-->
-      <com.google.android.material.floatingactionbutton.FloatingActionButton
-        android:id="@+id/floatingActionButton"
-        android:layout_width="wrap_content"
-        android:layout_height="wrap_content"
-        android:layout_gravity="bottom|end"
-        android:layout_marginEnd="8dp"
-        android:layout_marginRight="8dp"
-        android:layout_marginBottom="42dp"
-        android:backgroundTint="@color/colorPrimary"
-        android:clickable="true"
-        android:contentDescription="@string/offline_area_selector_prompt"
-        android:focusable="true"
-        app:srcCompat="@drawable/ic_add"
-        app:tint="@color/colorBackground"
-        app:useCompatPadding="true"
-        android:onClick="@{() -> viewModel.showOfflineAreaSelector()}"/>
-    </FrameLayout>
-  </LinearLayout>
->>>>>>> f396430e
 </layout>