<?xml version="1.0" encoding="utf-8"?>

<!--
  ~ Copyright 2018 Google LLC
  ~
  ~ Licensed under the Apache License, Version 2.0 (the "License");
  ~ you may not use this file except in compliance with the License.
  ~ You may obtain a copy of the License at
  ~
  ~     https://www.apache.org/licenses/LICENSE-2.0
  ~
  ~ Unless required by applicable law or agreed to in writing, software
  ~ distributed under the License is distributed on an "AS IS" BASIS,
  ~ WITHOUT WARRANTIES OR CONDITIONS OF ANY KIND, either express or implied.
  ~ See the License for the specific language governing permissions and
  ~ limitations under the License.
  -->

<resources>

  <!-- Message shown while project is loading. -->
  <string name="project_loading_please_wait">Project loading, please wait &#8230;</string>

  <!--
    ADD/EDIT FEATURE DATA
  -->

  <!-- Title shown above list of layers when (+) is clicked on map. -->
  <string name="add_feature_select_type_dialog_title">What would you like to add?</string>

  <!-- Shown in toolbar when adding a new feature and form instance. -->
  <string name="add_feature_toolbar_title">Add a feature</string>
  <!-- Shown in toolbar when editing an existing observation (form instance). -->
  <string name="edit_feature_data_toolbar_title">Edit feature data</string>
  <!-- Shown in toolbar when adding a new observation (form instance) to a feature. -->
  <string name="add_feature_data_toolbar_title">Add feature data</string>
  <!-- Shown when leaving edit mode without saving changes. -->
  <string name="unsaved_changes">Save changes before closing?</string>
  <!--
    Shown when the user attempts to close the form without saving. If tapped, unsaved
    changes will be saved.
  -->
  <string name="continue_editing">Continue editing</string>
  <!--
    Shown when the user attempts to close the form without saving. If tapped, unsaved
    changes will be lost.
  -->
  <string name="close_without_saving">Close without saving</string>
  <!-- Shown on save when connection was not available. -->
  <string name="save_queued">Saved locally, queued for sync.</string>
  <!-- Shown on save when connection is available (TBD). -->
  <string name="saved">Changes saved</string>

  <!--
    FEATURE DATA FORMS
  -->

  <!-- Text in multiple-choice popup dialogs that when clicked, applied new selection to form -->
  <string name="apply_multiple_choice_changes">Apply</string>
  <!-- Shown below fields that are required but left empty (TBD). -->
  <string name="required_field">This field is required</string>

  <!--
    VIEW FEATURE DATA
  -->

  <!-- Shown in observation overflow menu to open popup dialog to edit feature metadata. -->
  <string name="edit_observation">Edit observation</string>
  <!-- Shown in observation overflow menu to delete a observation. -->
  <string name="delete_observation">Delete observation</string>
  <!-- Confirmation shown when deleting a observation (TBD). -->
  <string name="delete_observation_confirmation">
    This will permanently delete the selected observation. This cannot be undone. Are you sure?
  </string>
  <!--
    Shown above saved observations (forms) that have been submitted. %1$s placeholder will already be
    translated, and it will contain the "time ago" that the observation was received by the server
    (e.g., "Submitted 2 min ago").
   -->
  <string name="submitted_status">Submitted %1$s</string>
  <!--
    Shown above saved observations (forms) that have been submitted and subsequently modified. %1$s
    placeholder will already be translated, and it will contain the "time ago" that the changes were
    last received by the server (e.g., "Updated 1 min ago").
   -->
  <string name="updated_status">Updated %1$s</string>

  <!--
    IN BOTH ADD/EDIT AND VIEW FEATURE SCREENS
  -->

  <!-- Shown in toolbar overflow menu to enter "move" mode to reposition a feature. -->
  <string name="move_feature">Move feature</string>
  <!-- Shown in toolbar overflow menu to open popup dialog to edit feature metadata. -->
  <string name="edit_feature_id_and_caption">Edit ID &amp; caption</string>
  <!-- Shown in edit id/caption popup (TBD) above feature ID. -->
  <string name="feature_id">ID</string>
  <!-- Shown in edit id/caption popup (TBD) above feature caption. -->
  <string name="feature_caption">Caption</string>
  <!-- Shown in toolbar overflow menu to delete a feature and all related data. -->
  <string name="delete_feature">Delete feature</string>
  <!-- Shown in toolbar overflow menu to delete a feature and all related data. -->
  <string name="delete_feature_confirmation">
    This will delete the currently selected feature and all related data. This cannot be undone.
    Are you sure?
  </string>

  <!--
    LOCATION (GPS/CELL/WIFI) UPDATE ERROR MESSAGES
  -->

  <!-- Shown when user has refused to grant app fine grained location permission. -->
  <string name="no_fine_location_permissions">Cannot show current location without
    permission</string>
  <!-- Shown when an unknown error occurs obtaining fine grained location permission. -->
  <string name="location_updates_unknown_error">Failed to enable location updates</string>
  <!-- Shown when user has refused to enable location services in settings.-->
  <string name="location_disabled_in_settings">Please enable location in system settings</string>

  <!-- Shown when saving a form that contains missing or invalid data -->
  <string name="invalid_data_warning">The form contains incomplete or invalid data. Please check
  your responses and try again.</string>
  <string name="invalid_data_confirm">OK</string>

  <string name="add_observation_button_label">Observation</string>
  <string name="view_observation_details">View observation details</string>
  <string name="map_view">Map view</string>
  <string name="project_load_error">Project could not be loaded</string>
  <string name="project_list_load_error">Project list not available</string>
  <string name="unexpected_error">An unexpected error has occurred</string>
  <string name="edit_observation_button_label">Edit</string>
  <string name="save_observation_button_label">Save</string>
  <string name="saving">Saving&#8230;</string>
  <string name="no_changes_to_save">No changes to save</string>
  <string name="select_project_menu_item">My Projects</string>
  <string name="google_api_install_failed">Google Play Services installation failed</string>
  <string name="sign_in_unsuccessful">Sign in unsuccessful</string>
  <string name="sign_out">Sign out</string>
  <string name="cancel">Cancel</string>
  <string name="join_project">Join project</string>

  <!-- Untranslated strings -->
  <string name="offline_base_maps">Offline base maps</string>
  <string name="unknown_user">Unknown user</string>
  <string name="add_observation_toolbar_title">Add observation</string>
  <string name="offline_base_map_selector">Select area to download</string>
  <string name="offline_base_map_selector_prompt">Select a base map for offline use</string>
  <string name="offline_base_map_selector_download">Download</string>
  <string name="add_photo">Add photo</string>
  <string name="action_camera">Camera</string>
  <string name="action_storage">Storage</string>
  <string name="photo_preview">Preview</string>
  <string name="select_map_type">Select base map</string>
  <string name="uploading_photos">Uploading photos</string>
  <string name="starting">Starting</string>
  <string name="downloading_tiles">Downloading base map</string>
  <string name="in_progress">In progress</string>
  <string name="paused">Paused</string>
  <string name="completed">Completed</string>
  <string name="uploading_data">Uploading data</string>
  <string name="failed">Failed</string>
  <string name="settings">Settings</string>
  <string name="offline_base_map_viewer_navgraph_label">Offline Base Map Viewer</string>
  <string name="offline_base_map_viewer_title">Offline base map area</string>
  <string name="offline_base_map_viewer_remove_button">Remove</string>
  <string name="offline_base_map_viewer_storage">This base map takes up %.1f MB of storage space on your device.</string>
  <string name="unnamed_area">Unnamed area</string>
  <string name="offline_base_map_download_started">Download started</string>
  <string name="offline_base_map_download_failed">Base map download failed</string>
  <string name="added_by">Added by %s</string>
  <string name="move_point_confirmation">Move point to new location?</string>
  <string name="move_point_hint">Drag to pan map to new location</string>
  <string name="error_occurred">An error occurred</string>
  <!-- Label of button used enter the offline area selector. -->
  <string name="offline_base_map_selector_select">Select and download</string>
  <string name="no_basemaps_downloaded">No base maps downloaded.</string>
  <string name="signing_in">Signing in</string>
  <!-- Precedes the build number shown in the side menu of debug builds. -->
  <string name="build">Build %s</string>

  <string name="tos_title">Terms Of Service</string>
  <string name="agree_terms">Agree</string>
  <string name="agree_checkbox">I agree to the Terms of Service</string>

  <!-- Other strings (to be organized) -->
  <string name="offline_base_map_name" translatable="false">%s</string>
<<<<<<< HEAD
  <string name="sync_status">Sync status</string>
=======

  <!-- Shown in toolbar overflow menu, used to show imported feature properties. -->
  <string name="feature_properties">Feature properties</string>
  <!-- Label on button shown to dismiss the feature properties dialog. -->
  <string name="close_feature_properties">OK</string>
>>>>>>> 89800bd5
</resources><|MERGE_RESOLUTION|>--- conflicted
+++ resolved
@@ -184,13 +184,10 @@
 
   <!-- Other strings (to be organized) -->
   <string name="offline_base_map_name" translatable="false">%s</string>
-<<<<<<< HEAD
   <string name="sync_status">Sync status</string>
-=======
 
   <!-- Shown in toolbar overflow menu, used to show imported feature properties. -->
   <string name="feature_properties">Feature properties</string>
   <!-- Label on button shown to dismiss the feature properties dialog. -->
   <string name="close_feature_properties">OK</string>
->>>>>>> 89800bd5
 </resources>