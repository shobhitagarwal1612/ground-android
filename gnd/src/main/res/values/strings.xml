<?xml version="1.0" encoding="utf-8"?>

<!--
  ~ Copyright 2018 Google LLC
  ~
  ~ Licensed under the Apache License, Version 2.0 (the "License");
  ~ you may not use this file except in compliance with the License.
  ~ You may obtain a copy of the License at
  ~
  ~     https://www.apache.org/licenses/LICENSE-2.0
  ~
  ~ Unless required by applicable law or agreed to in writing, software
  ~ distributed under the License is distributed on an "AS IS" BASIS,
  ~ WITHOUT WARRANTIES OR CONDITIONS OF ANY KIND, either express or implied.
  ~ See the License for the specific language governing permissions and
  ~ limitations under the License.
  -->

<resources>

  <!-- Message shown while project is loading. -->
  <string name="project_loading_please_wait">Project loading, please wait &#8230;</string>

  <!--
    ADD/EDIT FEATURE DATA
  -->

  <!-- Title shown above list of layers when (+) is clicked on map. -->
  <string name="add_feature_select_type_dialog_title">What would you like to add?</string>

  <!-- Shown in toolbar when adding a new feature and form instance. -->
  <string name="add_feature_toolbar_title">Add a feature</string>
  <!-- Shown in toolbar when editing an existing observation (form instance). -->
  <string name="edit_feature_data_toolbar_title">Edit feature data</string>
  <!-- Shown in toolbar when adding a new observation (form instance) to a feature. -->
  <string name="add_feature_data_toolbar_title">Add feature data</string>
  <!-- Shown when leaving edit mode without saving changes. -->
  <string name="unsaved_changes">Save changes before closing?</string>
  <!--
    Shown when the user attempts to close the form without saving. If tapped, unsaved
    changes will be saved.
  -->
  <string name="continue_editing">Continue editing</string>
  <!--
    Shown when the user attempts to close the form without saving. If tapped, unsaved
    changes will be lost.
  -->
  <string name="close_without_saving">Close without saving</string>
  <!-- Shown on save when connection was not available. -->
  <string name="save_queued">Saved locally, queued for sync.</string>
  <!-- Shown on save when connection is available (TBD). -->
  <string name="saved">Changes saved</string>

  <!--
    FEATURE DATA FORMS
  -->

  <!-- Text in multiple-choice popup dialogs that when clicked, applied new selection to form -->
  <string name="apply_multiple_choice_changes">Apply</string>
  <!-- Shown below fields that are required but left empty (TBD). -->
  <string name="required_field">This field is required</string>

  <!--
    VIEW FEATURE DATA
  -->

  <!-- Shown in observation overflow menu to open popup dialog to edit feature metadata. -->
  <string name="edit_observation">Edit observation</string>
  <!-- Shown in observation overflow menu to delete a observation. -->
  <string name="delete_observation">Delete observation</string>
  <!-- Confirmation shown when deleting a observation (TBD). -->
  <string name="delete_observation_confirmation">
    This will permanently delete the selected observation. This cannot be undone. Are you sure?
  </string>
  <!--
    Shown above saved observations (forms) that have been submitted. %1$s placeholder will already be
    translated, and it will contain the "time ago" that the observation was received by the server
    (e.g., "Submitted 2 min ago").
   -->
  <string name="submitted_status">Submitted %1$s</string>
  <!--
    Shown above saved observations (forms) that have been submitted and subsequently modified. %1$s
    placeholder will already be translated, and it will contain the "time ago" that the changes were
    last received by the server (e.g., "Updated 1 min ago").
   -->
  <string name="updated_status">Updated %1$s</string>

  <!--
    IN BOTH ADD/EDIT AND VIEW FEATURE SCREENS
  -->

  <!-- Shown in toolbar overflow menu to enter "move" mode to reposition a feature. -->
  <string name="move_feature">Move feature</string>
  <!-- Shown in toolbar overflow menu to open popup dialog to edit feature metadata. -->
  <string name="edit_feature_id_and_caption">Edit ID &amp; caption</string>
  <!-- Shown in edit id/caption popup (TBD) above feature ID. -->
  <string name="feature_id">ID</string>
  <!-- Shown in edit id/caption popup (TBD) above feature caption. -->
  <string name="feature_caption">Caption</string>
  <!-- Shown in toolbar overflow menu to delete a feature and all related data. -->
  <string name="delete_feature">Delete feature</string>
  <!-- Shown in toolbar overflow menu to delete a feature and all related data. -->
  <string name="delete_feature_confirmation">
    This will delete the currently selected feature and all related data. This cannot be undone.
    Are you sure?
  </string>

  <!--
    LOCATION (GPS/CELL/WIFI) UPDATE ERROR MESSAGES
  -->

  <!-- Shown when user has refused to grant app fine grained location permission. -->
  <string name="no_fine_location_permissions">Cannot show current location without
    permission</string>
  <!-- Shown when an unknown error occurs obtaining fine grained location permission. -->
  <string name="location_updates_unknown_error">Failed to enable location updates</string>
  <!-- Shown when user has refused to enable location services in settings.-->
  <string name="location_disabled_in_settings">Please enable location in system settings</string>

  <!-- Shown when saving a form that contains missing or invalid data -->
  <string name="invalid_data_warning">The form contains incomplete or invalid data. Please check
  your responses and try again.</string>
  <string name="invalid_data_confirm">OK</string>

  <string name="add_observation_button_label">Observation</string>
  <string name="view_observation_details">View observation details</string>
  <string name="map_view">Map view</string>
  <string name="project_load_error">Project could not be loaded</string>
  <string name="project_list_load_error">Project list not available</string>
  <string name="unexpected_error">An unexpected error has occurred</string>
  <string name="edit_observation_button_label">Edit</string>
  <string name="save_observation_button_label">Save</string>
  <string name="saving">Saving&#8230;</string>
  <string name="no_changes_to_save">No changes to save</string>
  <string name="select_project_menu_item">My Projects</string>
  <string name="google_api_install_failed">Google Play Services installation failed</string>
  <string name="sign_in_unsuccessful">Sign in unsuccessful</string>
  <string name="sign_out">Sign out</string>
  <string name="cancel">Cancel</string>
  <string name="join_project">Join project</string>

  <!-- Untranslated strings -->
  <string name="offline_base_maps">Offline base maps</string>
  <string name="unknown_user">Unknown user</string>
  <string name="add_observation_toolbar_title">Add observation</string>
  <string name="offline_base_map_selector">Select area to download</string>
  <string name="offline_base_map_selector_prompt">Select a base map for offline use</string>
  <string name="offline_base_map_selector_download">Download</string>
  <string name="add_photo">Add photo</string>
  <string name="action_camera">Camera</string>
  <string name="action_storage">Storage</string>
  <string name="photo_preview">Preview</string>
  <string name="select_map_type">Select base map</string>
  <string name="uploading_photos">Uploading photos</string>
  <string name="starting">Starting</string>
  <string name="downloading_tiles">Downloading base map</string>
  <string name="in_progress">In progress</string>
  <string name="paused">Paused</string>
  <string name="completed">Completed</string>
  <string name="uploading_data">Uploading data</string>
  <string name="failed">Failed</string>
  <string name="settings">Settings</string>
  <string name="offline_base_map_viewer_navgraph_label">Offline Base Map Viewer</string>
  <string name="offline_base_map_viewer_title">Offline base map area</string>
  <string name="offline_base_map_viewer_remove_button">Remove</string>
  <string name="offline_base_map_viewer_storage">This base map takes up %.1f MB of storage space on your device.</string>
  <string name="unnamed_area">Unnamed area</string>
  <string name="offline_base_map_download_started">Download started</string>
  <string name="offline_base_map_download_failed">Base map download failed</string>
  <string name="added_by">Added by %s</string>
  <string name="move_point_confirmation">Move point to new location?</string>
  <string name="move_point_hint">Drag to pan map to new location</string>
  <string name="error_occurred">An error occurred</string>
  <!-- Label of button used enter the offline area selector. -->
  <string name="offline_base_map_selector_select">Select and download</string>
  <string name="no_basemaps_downloaded">No base maps downloaded.</string>
  <string name="signing_in">Signing in</string>
  <!-- Precedes the build number shown in the side menu of debug builds. -->
  <string name="build">Build %s</string>

  <string name="tos_title">Terms Of Service</string>
  <string name="agree_terms">Agree</string>
  <string name="agree_checkbox">I agree to the Terms of Service</string>

  <!-- Other strings (to be organized) -->
  <string name="offline_base_map_name" translatable="false">%s</string>
<<<<<<< HEAD
  <string name="polygon">Polygon</string>
  <string name="point">Point</string>
  <string name="layer_label_format">Layer: %s</string>
=======

  <!-- Shown in toolbar overflow menu, used to show imported feature properties. -->
  <string name="feature_properties">Feature properties</string>
  <!-- Label on button shown to dismiss the feature properties dialog. -->
  <string name="close_feature_properties">OK</string>
>>>>>>> 89800bd5
</resources><|MERGE_RESOLUTION|>--- conflicted
+++ resolved
@@ -184,15 +184,12 @@
 
   <!-- Other strings (to be organized) -->
   <string name="offline_base_map_name" translatable="false">%s</string>
-<<<<<<< HEAD
   <string name="polygon">Polygon</string>
   <string name="point">Point</string>
   <string name="layer_label_format">Layer: %s</string>
-=======
 
   <!-- Shown in toolbar overflow menu, used to show imported feature properties. -->
   <string name="feature_properties">Feature properties</string>
   <!-- Label on button shown to dismiss the feature properties dialog. -->
   <string name="close_feature_properties">OK</string>
->>>>>>> 89800bd5
 </resources>