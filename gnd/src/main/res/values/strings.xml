--- conflicted
+++ resolved
@@ -185,12 +185,9 @@
   <!-- Other strings (to be organized) -->
   <string name="offline_base_map_name" translatable="false">%s</string>
   <string name="sync_status">Sync status</string>
-<<<<<<< HEAD
-=======
   <string name="polygon">Polygon</string>
   <string name="point">Point</string>
   <string name="layer_label_format">Layer: %s</string>
->>>>>>> d9321f30
 
   <!-- Shown in toolbar overflow menu, used to show imported feature properties. -->
   <string name="feature_properties">Feature properties</string>
