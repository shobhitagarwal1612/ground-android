--- conflicted
+++ resolved
@@ -20,11 +20,8 @@
 
 import com.google.android.gnd.BaseHiltTest;
 import com.google.android.gnd.FakeData;
-<<<<<<< HEAD
-=======
 import com.google.android.gnd.model.TermsOfService;
 import com.google.android.gnd.persistence.remote.FakeRemoteDataStore;
->>>>>>> 043650c1
 import dagger.hilt.android.testing.HiltAndroidTest;
 import java8.util.Optional;
 import javax.inject.Inject;
@@ -41,20 +38,9 @@
 
   @Test
   public void testGetTermsOfService() {
-<<<<<<< HEAD
-    termsOfServiceRepository.getTermsOfService().test().assertResult(FakeData.TERMS_OF_SERVICE);
-=======
     fakeRemoteDataStore.setTermsOfService(Optional.of(FakeData.TEST_TERMS_OF_SERVICE));
 
-    termsOfServiceRepository
-        .getTermsOfService()
-        .test()
-        .assertResult(
-            TermsOfService.builder()
-                .setId(FakeData.TERMS_OF_SERVICE_ID)
-                .setText(FakeData.TERMS_OF_SERVICE)
-                .build());
->>>>>>> 043650c1
+    termsOfServiceRepository.getTermsOfService().test().assertResult(FakeData.TERMS_OF_SERVICE);
   }
 
   @Test
