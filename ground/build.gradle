/*
 * Copyright 2018 Google LLC
 *
 * Licensed under the Apache License, Version 2.0 (the "License");
 * you may not use this file except in compliance with the License.
 * You may obtain a copy of the License at
 *
 *     https://www.apache.org/licenses/LICENSE-2.0
 *
 * Unless required by applicable law or agreed to in writing, software
 * distributed under the License is distributed on an "AS IS" BASIS,
 * WITHOUT WARRANTIES OR CONDITIONS OF ANY KIND, either express or implied.
 * See the License for the specific language governing permissions and
 * limitations under the License.
 */
apply plugin: 'com.android.application'
apply plugin: 'kotlin-android'
apply plugin: 'kotlin-kapt'
apply plugin: 'kotlin-parcelize'
apply plugin: 'kotlinx-serialization'
apply plugin: 'com.google.dagger.hilt.android'
apply plugin: 'com.google.firebase.firebase-perf'
apply plugin: 'com.google.firebase.crashlytics'

apply from: '../config/checkstyle/checkstyle.gradle'
apply from: '../config/lint/lint.gradle'
apply from: '../config/jacoco/jacoco.gradle'

project.ext {
    autoDisposeVersion = "1.4.0"
    autoValueVersion = "1.9"
    fragmentVersion = "1.5.7"
    hiltJetpackVersion = "1.0.0"
    lifecycleVersion = "2.6.1"
    roomVersion = "2.5.1"
    rxBindingVersion = "2.2.0"
    workVersion = "2.8.1"
    mockitoVersion = "4.5.1"
    mockitoKotlinVersion = "4.1.0"
    coroutinesVersion = "1.6.4"
}

// Load secrets.properties
def secretsFile = file('secrets.properties')
def secrets = new Properties()
if (secretsFile.exists()) {
    secrets.load(new FileInputStream(secretsFile))
}
def googleMapsApiKey = secrets.getProperty('GOOGLE_MAPS_API_KEY', '')

def getCommitSha1 = { ->
    def stdout = new ByteArrayOutputStream()
    exec {
        commandLine 'git', 'show', '-s', '--format=%h'
        standardOutput = stdout
    }
    return stdout.toString().trim()
}

android {
    compileSdkVersion rootProject.androidCompileSdk
    defaultConfig {
        applicationId "com.google.android.ground"
        minSdkVersion rootProject.androidMinSdk
        targetSdkVersion rootProject.androidTargetSdk

        // TODO(https://github.com/google/ground-android/pull/985): Calculate version code manually
        versionCode gitVersioner.versionCode
        versionName gitVersioner.versionName + " " + getCommitSha1()
        testInstrumentationRunner "com.google.android.ground.CustomTestRunner"
        multiDexEnabled true
        // For rendering vector map markers.
        vectorDrawables.useSupportLibrary = true
    }

    // Use flag -PtestBuildType with desired variant to change default behavior.
    testBuildType project.getProperties().getOrDefault("testBuildType", "debug")

    // gradle doesn't sign debug test apk (needed for running instrumentation tests on firebase)
    // https://stackoverflow.com/questions/3082780/java-lang-securityexception-permission-denial/38202106
    signingConfigs {
        staging {
            keyPassword 'ground'
            storeFile file('../cloud-builder/sign/keystore')
            storePassword 'ground'
            keyAlias 'ground'
        }
    }

    buildTypes {
        release {
            minifyEnabled false
            proguardFiles getDefaultProguardFile('proguard-android.txt'), 'proguard-rules.pro'
            resValue("string", "GOOGLE_MAPS_API_KEY", googleMapsApiKey)
        }
        debug {
            ext.enableCrashlytics = false
            ext.alwaysUpdateBuildId = false
            resValue("string", "GOOGLE_MAPS_API_KEY", googleMapsApiKey)
            FirebasePerformance {
                instrumentationEnabled false
            }
        }
        staging {
            ext.enableCrashlytics = false
            ext.alwaysUpdateBuildId = false
            signingConfig signingConfigs.staging
            resValue("string", "GOOGLE_MAPS_API_KEY", googleMapsApiKey)
            FirebasePerformance {
                instrumentationEnabled false
            }
        }
    }

    // Keep the following configuration in order to target Java 8.
    compileOptions {
        sourceCompatibility JavaVersion.VERSION_1_8
        targetCompatibility JavaVersion.VERSION_1_8
    }
    buildFeatures {
        dataBinding true
        viewBinding true
    }
    testOptions {
        unitTests {
            includeAndroidResources = true
        }
        animationsDisabled = true
    }
    namespace 'com.google.android.ground'
}

dependencies {
    implementation fileTree(include: ['*.jar'], dir: 'libs')
    implementation project(':android-gmaps-addons')
    implementation 'androidx.recyclerview:recyclerview-selection:1.1.0'
    implementation 'androidx.test.ext:junit-ktx:1.1.5'
    testImplementation project(':sharedTest')
    androidTestImplementation project(':sharedTest')

    implementation 'androidx.multidex:multidex:2.0.1'
    implementation 'androidx.preference:preference-ktx:1.2.0'

    // Kotlin
    implementation "org.jetbrains.kotlin:kotlin-stdlib:$project.kotlinVersion"
    implementation "org.jetbrains.kotlinx:kotlinx-serialization-json:1.4.0-RC"
    implementation "org.jetbrains.kotlinx:kotlinx-serialization-protobuf:1.4.0-RC"
    implementation "org.jetbrains.kotlinx:kotlinx-collections-immutable:0.3.5"

    // Kotlin Coroutines
    implementation "org.jetbrains.kotlinx:kotlinx-coroutines-core:$coroutinesVersion"
    implementation "org.jetbrains.kotlinx:kotlinx-coroutines-android:$coroutinesVersion"
    implementation "org.jetbrains.kotlinx:kotlinx-coroutines-rx2:$coroutinesVersion"
    testImplementation "org.jetbrains.kotlinx:kotlinx-coroutines-test:$coroutinesVersion"

    // Android legacy support Libraries.
    implementation 'androidx.legacy:legacy-support-v4:1.0.0'
    implementation 'androidx.appcompat:appcompat:1.6.1'

    // UI widgets.
    implementation 'androidx.cardview:cardview:1.0.0'
    implementation 'com.google.android.material:material:1.9.0'
<<<<<<< HEAD
    implementation 'androidx.constraintlayout:constraintlayout:2.0.4'
    implementation "androidx.compose.material3:material3:1.1.0"
=======
    implementation 'androidx.constraintlayout:constraintlayout:2.1.4'
>>>>>>> 336277a7

    // Support for Java streams.
    implementation 'net.sourceforge.streamsupport:streamsupport-cfuture:1.7.4'

    // Google Play Services.
    implementation 'com.google.android.gms:play-services-auth:20.5.0'
    implementation "com.google.android.gms:play-services-maps:$rootProject.gmsMapsVersion"
    implementation 'com.google.android.gms:play-services-location:21.0.1'

    implementation "com.google.maps.android:android-maps-utils:2.3.0"

    // GeoJSON support
    implementation 'com.google.code.gson:gson:2.10'

    // Firebase and related libraries.
    implementation platform('com.google.firebase:firebase-bom:31.1.1')
    implementation 'com.google.firebase:firebase-analytics'
    implementation 'com.google.firebase:firebase-firestore-ktx'
    implementation 'com.google.firebase:firebase-auth'
    implementation 'com.google.firebase:firebase-perf'
    implementation 'com.google.firebase:firebase-storage'
    implementation 'com.google.firebase:firebase-crashlytics'
    implementation 'com.google.firebase:firebase-messaging'
    implementation 'com.google.firebase:firebase-messaging-directboot'
    implementation 'com.google.firebase:firebase-messaging-ktx'
    implementation 'com.github.FrangSierra:RxFirebase:1.5.7'

    // Hilt
    implementation "com.google.dagger:hilt-android:$project.hiltVersion"
    kapt "com.google.dagger:hilt-android-compiler:$project.hiltVersion"
    kapt "com.google.dagger:hilt-compiler:$project.hiltVersion"
    implementation "androidx.hilt:hilt-navigation-fragment:$project.hiltJetpackVersion"
    // For Robolectric tests.
    testImplementation "com.google.dagger:hilt-android-testing:$project.hiltVersion"
    // ...with Kotlin.
    kaptTest "com.google.dagger:hilt-android-compiler:$project.hiltVersion"
    // ...with Java.
    testAnnotationProcessor "com.google.dagger:hilt-android-compiler:$project.hiltVersion"
    // For instrumented tests.
    androidTestImplementation "com.google.dagger:hilt-android-testing:$project.hiltVersion"
    // ...with Kotlin.
    kaptAndroidTest "com.google.dagger:hilt-android-compiler:$project.hiltVersion"
    // ...with Java.
    androidTestAnnotationProcessor "com.google.dagger:hilt-android-compiler:$project.hiltVersion"
    // Hilt Android Worker API support.
    implementation "androidx.hilt:hilt-work:$project.hiltJetpackVersion"
    kapt "androidx.hilt:hilt-compiler:$project.hiltJetpackVersion"

    // ReactiveX
    implementation 'io.reactivex.rxjava2:rxjava:2.2.21'
    implementation "io.reactivex.rxjava2:rxandroid:2.1.1"
    implementation "com.jakewharton.rxbinding2:rxbinding:$project.rxBindingVersion"
    implementation "com.jakewharton.rxbinding2:rxbinding-support-v4:$project.rxBindingVersion"
    implementation "com.jakewharton.rxbinding2:rxbinding-appcompat-v7:$project.rxBindingVersion"
    implementation "com.jakewharton.rxbinding2:rxbinding-design:$project.rxBindingVersion"
    implementation 'com.akaita.java:rxjava2-debug:1.4.0'

    // Android Arch Lifecycle
    implementation "androidx.lifecycle:lifecycle-runtime-ktx:$project.lifecycleVersion"
    implementation 'androidx.lifecycle:lifecycle-extensions:2.2.0'
    implementation "androidx.lifecycle:lifecycle-livedata-ktx:$project.lifecycleVersion"
    implementation "androidx.lifecycle:lifecycle-reactivestreams-ktx:$project.lifecycleVersion"

    // Android Navigation
    implementation "androidx.navigation:navigation-fragment-ktx:$project.navigationVersion"
    implementation "androidx.navigation:navigation-ui-ktx:$project.navigationVersion"

    // Auto-value
    compileOnly "com.google.auto.value:auto-value-annotations:$project.autoValueVersion"
    kapt "com.google.auto.value:auto-value:$project.autoValueVersion"

    // Picasso: Image downloading and caching library
    implementation 'com.squareup.picasso:picasso:2.71828'

    // Logging
    implementation 'com.jakewharton.timber:timber:5.0.1'

    // Room
    implementation "androidx.room:room-runtime:$roomVersion"
    implementation "androidx.room:room-ktx:$roomVersion"
    kapt "androidx.room:room-compiler:$roomVersion"
    implementation "androidx.room:room-rxjava2:$roomVersion"
    testImplementation "androidx.room:room-testing:$roomVersion"

    // WorkManager
    implementation "androidx.work:work-runtime:$workVersion"
    implementation "androidx.work:work-rxjava2:$workVersion"
    testImplementation "androidx.work:work-testing:$workVersion"

    implementation "com.uber.autodispose:autodispose-android:$project.autoDisposeVersion"
    implementation "com.uber.autodispose:autodispose-android-archcomponents:$project.autoDisposeVersion"

    // Apache Commons IO
    implementation 'commons-io:commons-io:2.8.0'

    // Testing
    testImplementation 'junit:junit:4.13.2'
    androidTestImplementation 'junit:junit:4.13.2'
    androidTestImplementation 'androidx.test.ext:junit:1.1.5'
    testImplementation 'com.google.truth:truth:1.1.3'
    androidTestImplementation 'com.google.truth:truth:1.1.3'
    testImplementation 'androidx.test:core:1.5.0'
    testImplementation 'org.robolectric:robolectric:4.9.2'
    testImplementation 'android.arch.core:core-testing:1.1.1'
    androidTestImplementation 'android.arch.core:core-testing:1.1.1'
    testImplementation 'com.jraska.livedata:testing:1.2.0'
    testImplementation "androidx.arch.core:core-testing:2.2.0"
    androidTestImplementation 'com.squareup.rx.idler:rx2-idler:0.11.0'
    testImplementation 'com.squareup.rx.idler:rx2-idler:0.11.0'
    testImplementation "org.jetbrains.kotlin:kotlin-test:$project.kotlinVersion"
    testImplementation "androidx.navigation:navigation-testing:$project.navigationVersion"
    androidTestImplementation "androidx.navigation:navigation-testing:$project.navigationVersion"
    testImplementation 'app.cash.turbine:turbine:0.12.3'

    // Mockito
    testImplementation "org.mockito:mockito-inline:$mockitoVersion"
    testImplementation "org.mockito:mockito-core:$mockitoVersion"
    testImplementation "org.mockito:mockito-android:$mockitoVersion"
    androidTestImplementation "org.mockito:mockito-core:$mockitoVersion"
    androidTestImplementation "org.mockito:mockito-android:$mockitoVersion"
    testImplementation "org.mockito.kotlin:mockito-kotlin:$mockitoKotlinVersion"

    // Espresso
    testImplementation 'androidx.test.espresso:espresso-contrib:3.5.1'
    testImplementation('androidx.test.espresso:espresso-core:3.5.1', {
        exclude group: 'com.android.support', module: 'support-annotations'
    })
    androidTestImplementation('androidx.test.espresso:espresso-core:3.5.1', {
        exclude group: 'com.android.support', module: 'support-annotations'
    })

    // Fragments
    implementation "androidx.fragment:fragment-ktx:$fragmentVersion"
    debugImplementation "androidx.fragment:fragment-testing:$fragmentVersion"
    //noinspection AndroidLintFragmentGradleConfiguration
    stagingImplementation "androidx.fragment:fragment-testing:$fragmentVersion"
}

// Allow references to generated code.
kapt {
    correctErrorTypes true
}

apply plugin: 'androidx.navigation.safeargs'

// This must be last to avoid dependency collisions.
// https://developers.google.com/android/guides/google-services-plugin#introduction
apply plugin: 'com.google.gms.google-services'<|MERGE_RESOLUTION|>--- conflicted
+++ resolved
@@ -160,12 +160,8 @@
     // UI widgets.
     implementation 'androidx.cardview:cardview:1.0.0'
     implementation 'com.google.android.material:material:1.9.0'
-<<<<<<< HEAD
-    implementation 'androidx.constraintlayout:constraintlayout:2.0.4'
+    implementation 'androidx.constraintlayout:constraintlayout:2.1.4'
     implementation "androidx.compose.material3:material3:1.1.0"
-=======
-    implementation 'androidx.constraintlayout:constraintlayout:2.1.4'
->>>>>>> 336277a7
 
     // Support for Java streams.
     implementation 'net.sourceforge.streamsupport:streamsupport-cfuture:1.7.4'
