/*
 * Copyright 2020 Google LLC
 *
 * Licensed under the Apache License, Version 2.0 (the "License");
 * you may not use this file except in compliance with the License.
 * You may obtain a copy of the License at
 *
 *     https://www.apache.org/licenses/LICENSE-2.0
 *
 * Unless required by applicable law or agreed to in writing, software
 * distributed under the License is distributed on an "AS IS" BASIS,
 * WITHOUT WARRANTIES OR CONDITIONS OF ANY KIND, either express or implied.
 * See the License for the specific language governing permissions and
 * limitations under the License.
 */

package com.google.android.ground.persistence.remote.firestore.schema

import com.google.android.ground.model.job.Job
import com.google.android.ground.model.locationofinterest.LocationOfInterest
import com.google.android.ground.model.submission.*
import com.google.android.ground.model.task.MultipleChoice
import com.google.android.ground.model.task.Task
import com.google.android.ground.persistence.remote.DataStoreException
import com.google.firebase.Timestamp
import com.google.firebase.firestore.DocumentSnapshot
import java8.util.Objects
import timber.log.Timber

/** Converts between Firestore documents and [Submission] instances.  */
internal object SubmissionConverter {

    fun toSubmission(loi: LocationOfInterest, snapshot: DocumentSnapshot): Submission {
        val doc = snapshot.toObject(SubmissionDocument::class.java)
        val loiId = DataStoreException.checkNotNull(doc!!.loiId, "loiId")
        if (loi.id != loiId) {
            throw DataStoreException("Submission doc featureId doesn't match specified loiId")
        }
        // Degrade gracefully when audit info missing in remote db.
        val created = Objects.requireNonNullElse(
            doc.created, AuditInfoNestedObject.FALLBACK_VALUE
        )
        val lastModified = Objects.requireNonNullElse(
            doc.lastModified, created
        )
        val job = loi.job
<<<<<<< HEAD
        return Submission.newBuilder()
            .setId(snapshot.id)
            .setSurveyId(loi.surveyId)
            .setLocationOfInterest(loi)
            .setJob(job)
            .setResponses(toResponseMap(snapshot.id, job, doc.responses))
            .setCreated(AuditInfoConverter.toAuditInfo(created!!))
            .setLastModified(AuditInfoConverter.toAuditInfo(lastModified!!))
            .build()
=======
        return Submission(
            snapshot.id,
            loi.survey.id,
            loi,
            job,
            AuditInfoConverter.toAuditInfo(created!!),
            AuditInfoConverter.toAuditInfo(lastModified!!),
            toResponseMap(snapshot.id, job, doc.responses))
>>>>>>> 47b217ca
    }

    private fun toResponseMap(
        submissionId: String, job: Job, docResponses: Map<String, Any>?
    ): ResponseMap {
        val responses = ResponseMap.builder()
        if (docResponses == null) {
            return responses.build()
        }
        for ((taskId, value) in docResponses) {
            try {
                putResponse(taskId, job, value, responses)
            } catch (e: DataStoreException) {
                Timber.e(e, "Task $taskId in remote db in submission $submissionId")
            }
        }
        return responses.build()
    }

    private fun putResponse(
        taskId: String, job: Job, obj: Any, responses: ResponseMap.Builder
    ) {
        val task = job.getTask(taskId).orElseThrow { DataStoreException("Not defined in task") }
        when (task.type) {
            Task.Type.PHOTO, Task.Type.TEXT -> putTextResponse(taskId, obj, responses)
            Task.Type.MULTIPLE_CHOICE -> putMultipleChoiceResponse(
                taskId,
                task.multipleChoice,
                obj,
                responses
            )
            Task.Type.NUMBER -> putNumberResponse(taskId, obj, responses)
            Task.Type.DATE -> putDateResponse(taskId, obj, responses)
            Task.Type.TIME -> putTimeResponse(taskId, obj, responses)
            else -> throw DataStoreException("Unknown type " + task.type)
        }
    }

    private fun putNumberResponse(taskId: String, obj: Any, responses: ResponseMap.Builder) {
        val value = DataStoreException.checkType(Double::class.java, obj) as Double
        NumberResponse.fromNumber(value.toString())
            .ifPresent { r: Response -> responses.putResponse(taskId, r) }
    }

    private fun putTextResponse(taskId: String, obj: Any, responses: ResponseMap.Builder) {
        val value = DataStoreException.checkType(String::class.java, obj) as String
        TextResponse.fromString(value.trim { it <= ' ' })
            .ifPresent { r: Response -> responses.putResponse(taskId, r) }
    }

    private fun putDateResponse(taskId: String, obj: Any, responses: ResponseMap.Builder) {
        val value = DataStoreException.checkType(Timestamp::class.java, obj) as Timestamp
        DateResponse.fromDate(value.toDate())
            .ifPresent { r: Response -> responses.putResponse(taskId, r) }
    }

    private fun putTimeResponse(taskId: String, obj: Any, responses: ResponseMap.Builder) {
        val value = DataStoreException.checkType(Timestamp::class.java, obj) as Timestamp
        TimeResponse.fromDate(value.toDate())
            .ifPresent { r: Response -> responses.putResponse(taskId, r) }
    }

    private fun putMultipleChoiceResponse(
        taskId: String, multipleChoice: MultipleChoice?, obj: Any, responses: ResponseMap.Builder
    ) {
        val values = DataStoreException.checkType(MutableList::class.java, obj) as List<*>
        values.forEach { DataStoreException.checkType(String::class.java, it as Any) }
        MultipleChoiceResponse.fromList(multipleChoice, values as List<String>)
            .ifPresent { responses.putResponse(taskId, it) }
    }
}<|MERGE_RESOLUTION|>--- conflicted
+++ resolved
@@ -44,26 +44,15 @@
             doc.lastModified, created
         )
         val job = loi.job
-<<<<<<< HEAD
-        return Submission.newBuilder()
-            .setId(snapshot.id)
-            .setSurveyId(loi.surveyId)
-            .setLocationOfInterest(loi)
-            .setJob(job)
-            .setResponses(toResponseMap(snapshot.id, job, doc.responses))
-            .setCreated(AuditInfoConverter.toAuditInfo(created!!))
-            .setLastModified(AuditInfoConverter.toAuditInfo(lastModified!!))
-            .build()
-=======
         return Submission(
             snapshot.id,
-            loi.survey.id,
+            loi.surveyId,
             loi,
             job,
             AuditInfoConverter.toAuditInfo(created!!),
             AuditInfoConverter.toAuditInfo(lastModified!!),
-            toResponseMap(snapshot.id, job, doc.responses))
->>>>>>> 47b217ca
+            toResponseMap(snapshot.id, job, doc.responses)
+        )
     }
 
     private fun toResponseMap(
