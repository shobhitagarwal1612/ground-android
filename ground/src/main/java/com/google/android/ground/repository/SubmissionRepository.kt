/*
 * Copyright 2018 Google LLC
 *
 * Licensed under the Apache License, Version 2.0 (the "License");
 * you may not use this file except in compliance with the License.
 * You may obtain a copy of the License at
 *
 *     https://www.apache.org/licenses/LICENSE-2.0
 *
 * Unless required by applicable law or agreed to in writing, software
 * distributed under the License is distributed on an "AS IS" BASIS,
 * WITHOUT WARRANTIES OR CONDITIONS OF ANY KIND, either express or implied.
 * See the License for the specific language governing permissions and
 * limitations under the License.
 */
package com.google.android.ground.repository

import com.google.android.ground.model.AuditInfo
import com.google.android.ground.model.Survey
import com.google.android.ground.model.locationofinterest.LocationOfInterest
import com.google.android.ground.model.mutation.Mutation
import com.google.android.ground.model.mutation.Mutation.SyncStatus
import com.google.android.ground.model.mutation.SubmissionMutation
import com.google.android.ground.model.mutation.SubmissionMutation.Companion.builder
import com.google.android.ground.model.submission.ResponseDelta
import com.google.android.ground.model.submission.Submission
import com.google.android.ground.persistence.local.LocalDataStore
import com.google.android.ground.persistence.local.room.models.MutationEntitySyncStatus
import com.google.android.ground.persistence.remote.NotFoundException
import com.google.android.ground.persistence.remote.RemoteDataStore
import com.google.android.ground.persistence.sync.DataSyncWorkManager
import com.google.android.ground.persistence.uuid.OfflineUuidGenerator
import com.google.android.ground.rx.annotations.Cold
import com.google.android.ground.system.auth.AuthenticationManager
import com.google.common.collect.ImmutableList
import io.reactivex.Completable
import io.reactivex.Flowable
import io.reactivex.Observable
import io.reactivex.Single
import timber.log.Timber
import java.util.*
import java.util.concurrent.TimeUnit
import javax.inject.Inject

private const val LOAD_REMOTE_SUBMISSIONS_TIMEOUT_SECS: Long = 15

/**
 * Coordinates persistence and retrieval of [Submission] instances from remote, local, and in
 * memory data stores. For more details on this pattern and overall architecture, see
 * https://developer.android.com/jetpack/docs/guide.
 */
class SubmissionRepository @Inject constructor(
    private val localDataStore: LocalDataStore,
    private val remoteDataStore: RemoteDataStore,
    private val locationOfInterestRepository: LocationOfInterestRepository,
    private val dataSyncWorkManager: DataSyncWorkManager,
    private val uuidGenerator: OfflineUuidGenerator,
    private val authManager: AuthenticationManager
) {

    /**
     * Retrieves the submissions or the specified survey, location of interest, and task.
     *
     * <ol>
     *   <li>Attempt to sync remote submission changes to the local data store. If network is not
     *       available or operation times out, this step is skipped.
     *   <li>Relevant submissions are returned directly from the local data store.
     * </ol>
     */
    fun getSubmissions(
        surveyId: String,
        locationOfInterestId: String,
        taskId: String
    ): @Cold Single<ImmutableList<Submission>> =
        // TODO: Only fetch first n fields.
        locationOfInterestRepository
            .getLocationOfInterest(surveyId, locationOfInterestId)
            .flatMap { locationOfInterest: LocationOfInterest ->
                getSubmissions(
                    locationOfInterest,
                    taskId
                )
            }

    private fun getSubmissions(
        locationOfInterest: LocationOfInterest,
        taskId: String
    ): @Cold Single<ImmutableList<Submission>> {
        val remoteSync = remoteDataStore
            .loadSubmissions(locationOfInterest)
            .timeout(LOAD_REMOTE_SUBMISSIONS_TIMEOUT_SECS, TimeUnit.SECONDS)
            .doOnError { Timber.e(it, "Submission sync timed out") }
            .flatMapCompletable { submissions: ImmutableList<Result<Submission>> ->
                mergeRemoteSubmissions(submissions)
            }
            .onErrorComplete()
        return remoteSync.andThen(localDataStore.getSubmissions(locationOfInterest, taskId))
    }

    private fun mergeRemoteSubmissions(submissions: ImmutableList<Result<Submission>>): @Cold Completable {
        return Observable.fromIterable(submissions)
            .doOnNext { result: Result<Submission> ->
                if (result.isFailure) {
                    Timber.e(result.exceptionOrNull(), "Skipping bad submission")
                }
            }
            .filter { it.isSuccess }
            .map { it.getOrThrow() }
            .flatMapCompletable { localDataStore.mergeSubmission(it) }
    }

    fun getSubmission(
        surveyId: String,
        locationOfInterestId: String,
        submissionId: String
    ): @Cold Single<Submission> =
        // TODO: Store and retrieve latest edits from cache and/or db.
        locationOfInterestRepository
            .getLocationOfInterest(surveyId, locationOfInterestId)
            .flatMap { locationOfInterest ->
                localDataStore
                    .getSubmission(locationOfInterest, submissionId)
                    .switchIfEmpty(Single.error { NotFoundException("Submission $submissionId") })
            }

    fun createSubmission(
        surveyId: String, locationOfInterestId: String,
        jobId: String
    ): @Cold Single<Submission> {
        // TODO: Very jobId == loi job id.
        val auditInfo = AuditInfo(authManager.currentUser)
        return locationOfInterestRepository
            .getLocationOfInterest(surveyId, locationOfInterestId)
            .map { locationOfInterest: LocationOfInterest ->
<<<<<<< HEAD
                Submission(
                    uuidGenerator.generateUuid(),
                    locationOfInterest.survey,
                    locationOfInterest,
                    locationOfInterest.job,
                    auditInfo,
                    auditInfo
                )
=======
                Submission.newBuilder()
                    .setId(uuidGenerator.generateUuid())
                    .setSurveyId(locationOfInterest.survey.id)
                    .setLocationOfInterest(locationOfInterest)
                    .setJob(locationOfInterest.job)
                    .setCreated(auditInfo)
                    .setLastModified(auditInfo)
                    .build()
>>>>>>> 1cc78fa2
            }
    }

    fun deleteSubmission(submission: Submission): @Cold Completable {
        return applyAndEnqueue(
            builder()
                .setJob(submission.job)
                .setSubmissionId(submission.id)
                .setResponseDeltas(ImmutableList.of())
                .setType(Mutation.Type.DELETE)
                .setSyncStatus(SyncStatus.PENDING)
                .setSurveyId(submission.surveyId)
                .setLocationOfInterestId(
                    submission.locationOfInterest.id
                )
                .setClientTimestamp(Date())
                .setUserId(authManager.currentUser.id)
                .build()
        )
    }

    fun createOrUpdateSubmission(
        submission: Submission, responseDeltas: ImmutableList<ResponseDelta>, isNew: Boolean
    ): @Cold Completable {
        return applyAndEnqueue(
            builder()
                .setJob(submission.job)
                .setSubmissionId(submission.id)
                .setResponseDeltas(responseDeltas)
                .setType(if (isNew) Mutation.Type.CREATE else Mutation.Type.UPDATE)
                .setSyncStatus(SyncStatus.PENDING)
                .setSurveyId(submission.surveyId)
                .setLocationOfInterestId(submission.locationOfInterest.id)
                .setClientTimestamp(Date())
                .setUserId(authManager.currentUser.id)
                .build()
        )
    }

    private fun applyAndEnqueue(mutation: SubmissionMutation): @Cold Completable =
        localDataStore
            .applyAndEnqueue(mutation)
            .andThen(dataSyncWorkManager.enqueueSyncWorker(mutation.locationOfInterestId))

    /**
     * Returns all [SubmissionMutation] instances for a given location of interest which have not yet been
     * marked as [SyncStatus.COMPLETED], including pending, in progress, and failed mutations. A
     * new list is emitted on each subsequent change.
     */
    fun getIncompleteSubmissionMutationsOnceAndStream(
        survey: Survey, locationOfInterestId: String
    ): Flowable<ImmutableList<SubmissionMutation>> =
        localDataStore.getSubmissionMutationsByLocationOfInterestIdOnceAndStream(
            survey,
            locationOfInterestId,
            MutationEntitySyncStatus.PENDING,
            MutationEntitySyncStatus.IN_PROGRESS,
            MutationEntitySyncStatus.FAILED
        )
}<|MERGE_RESOLUTION|>--- conflicted
+++ resolved
@@ -132,25 +132,14 @@
         return locationOfInterestRepository
             .getLocationOfInterest(surveyId, locationOfInterestId)
             .map { locationOfInterest: LocationOfInterest ->
-<<<<<<< HEAD
                 Submission(
                     uuidGenerator.generateUuid(),
-                    locationOfInterest.survey,
+                    locationOfInterest.survey.id,
                     locationOfInterest,
                     locationOfInterest.job,
                     auditInfo,
                     auditInfo
                 )
-=======
-                Submission.newBuilder()
-                    .setId(uuidGenerator.generateUuid())
-                    .setSurveyId(locationOfInterest.survey.id)
-                    .setLocationOfInterest(locationOfInterest)
-                    .setJob(locationOfInterest.job)
-                    .setCreated(auditInfo)
-                    .setLastModified(auditInfo)
-                    .build()
->>>>>>> 1cc78fa2
             }
     }
 
