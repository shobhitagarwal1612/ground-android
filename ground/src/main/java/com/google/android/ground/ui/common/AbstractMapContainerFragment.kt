--- conflicted
+++ resolved
@@ -53,19 +53,10 @@
       .`as`(RxAutoDispose.disposeOnDestroy(this))
       .subscribe { getMapViewModel().onMapDragged() }
 
-<<<<<<< HEAD
-    getMapViewModel().basemapType.observe(viewLifecycleOwner) { mapFragment.mapType = it }
-    getMapViewModel().locationLockState.observe(viewLifecycleOwner) {
-      onLocationLockStateChange(it, mapFragment)
-=======
-    mapStateRepository.mapTypeFlowable.`as`(autoDisposable(this)).subscribe {
-      mapFragment.mapType = it
-    }
-
     lifecycleScope.launch {
       getMapViewModel().locationLock.collect { onLocationLockStateChange(it, mapFragment) }
->>>>>>> e107b885
     }
+    getMapViewModel().basemapType.observe(viewLifecycleOwner) { mapFragment.mapType = it }
     getMapViewModel().cameraUpdateRequests.observe(viewLifecycleOwner) { update ->
       update.ifUnhandled { data -> onCameraUpdateRequest(data, mapFragment) }
     }
