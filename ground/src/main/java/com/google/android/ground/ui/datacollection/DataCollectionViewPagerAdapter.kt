--- conflicted
+++ resolved
@@ -31,11 +31,7 @@
 constructor(
   private val userMediaRepository: UserMediaRepository,
   @Assisted fragment: Fragment,
-<<<<<<< HEAD
-  @Assisted val tasks: ImmutableList<Task>,
-=======
-  @Assisted private val tasks: List<Task>,
->>>>>>> 144f7626
+  @Assisted val tasks: List<Task>,
   @Assisted private val dataCollectionViewModel: DataCollectionViewModel
 ) : FragmentStateAdapter(fragment) {
   override fun getItemCount(): Int = tasks.size
