/*
 * Copyright 2018 Google LLC
 *
 * Licensed under the Apache License, Version 2.0 (the "License");
 * you may not use this file except in compliance with the License.
 * You may obtain a copy of the License at
 *
 *     https://www.apache.org/licenses/LICENSE-2.0
 *
 * Unless required by applicable law or agreed to in writing, software
 * distributed under the License is distributed on an "AS IS" BASIS,
 * WITHOUT WARRANTIES OR CONDITIONS OF ANY KIND, either express or implied.
 * See the License for the specific language governing permissions and
 * limitations under the License.
 */
package com.google.android.ground.ui.home

import android.app.AlertDialog
import android.app.ProgressDialog
import android.content.DialogInterface
import android.content.res.Configuration
import android.os.Bundle
import android.view.*
import android.view.ViewTreeObserver.OnGlobalLayoutListener
import android.widget.FrameLayout
import androidx.core.view.GravityCompat
import androidx.core.view.WindowInsetsCompat
import androidx.drawerlayout.widget.DrawerLayout
import com.akaita.java.rxjava2debug.RxJava2Debug
import com.google.android.ground.BuildConfig
import com.google.android.ground.MainViewModel
import com.google.android.ground.R
import com.google.android.ground.databinding.HomeScreenFragBinding
import com.google.android.ground.databinding.NavDrawerHeaderBinding
import com.google.android.ground.model.Survey
import com.google.android.ground.model.locationofinterest.LocationOfInterest
import com.google.android.ground.repository.LocationOfInterestRepository
import com.google.android.ground.rx.Loadable
import com.google.android.ground.rx.Loadable.LoadState
import com.google.android.ground.rx.RxAutoDispose
import com.google.android.ground.rx.Schedulers
import com.google.android.ground.system.auth.AuthenticationManager
import com.google.android.ground.ui.common.*
import com.google.android.ground.ui.home.locationofinterestselector.LocationOfInterestSelectorViewModel
import com.google.android.ground.ui.util.ViewUtil
import com.google.android.material.bottomsheet.BottomSheetBehavior
import com.google.android.material.navigation.NavigationView
import dagger.hilt.android.AndroidEntryPoint
import javax.inject.Inject
import timber.log.Timber

/**
 * Fragment containing the map container and location of interest sheet fragments and NavigationView
 * side drawer. This is the default view in the application, and gets swapped out for other
 * fragments (e.g., view submission and edit submission) at runtime.
 */
@AndroidEntryPoint
class HomeScreenFragment :
  AbstractFragment(),
  BackPressListener,
  NavigationView.OnNavigationItemSelectedListener,
  OnGlobalLayoutListener {

  // TODO: It's not obvious which locations of interest are in HomeScreen vs MapContainer;
  //  make this more intuitive.

  @Inject lateinit var authenticationManager: AuthenticationManager
  @Inject lateinit var locationOfInterestHelper: LocationOfInterestHelper
  @Inject lateinit var locationOfInterestRepository: LocationOfInterestRepository
  @Inject lateinit var navigator: Navigator
  @Inject lateinit var popups: EphemeralPopups
  @Inject lateinit var schedulers: Schedulers

  private lateinit var binding: HomeScreenFragBinding
  private lateinit var bottomSheetBehavior: BottomSheetBehavior<View>
  private lateinit var homeScreenViewModel: HomeScreenViewModel
  private lateinit var locationOfInterestSelectorViewModel: LocationOfInterestSelectorViewModel

  private var progressDialog: ProgressDialog? = null

  override fun onCreate(savedInstanceState: Bundle?) {
    super.onCreate(savedInstanceState)
    getViewModel(MainViewModel::class.java).windowInsets.observe(this) { insets: WindowInsetsCompat
      ->
      onApplyWindowInsets(insets)
    }
    locationOfInterestSelectorViewModel =
      getViewModel(LocationOfInterestSelectorViewModel::class.java)
    homeScreenViewModel = getViewModel(HomeScreenViewModel::class.java)
    homeScreenViewModel.surveyLoadingState.observe(this) { onActiveSurveyChange(it) }
    homeScreenViewModel.bottomSheetState.observe(this) { onBottomSheetStateChange(it) }
    homeScreenViewModel.showLocationOfInterestSelectorRequests
      .`as`(RxAutoDispose.autoDisposable(this))
      .subscribe { showLocationOfInterestSelector(it) }
    homeScreenViewModel.openDrawerRequests.`as`(RxAutoDispose.autoDisposable(this)).subscribe {
      openDrawer()
    }
    locationOfInterestSelectorViewModel.locationOfInterestClicks
      .`as`(RxAutoDispose.autoDisposable(this))
      .subscribe { homeScreenViewModel.onLocationOfInterestSelected(it) }
  }

  private fun showLocationOfInterestSelector(locationsOfInterest: List<LocationOfInterest>) {
    locationOfInterestSelectorViewModel.locationsOfInterest = locationsOfInterest
    navigator.navigate(
      HomeScreenFragmentDirections.actionHomeScreenFragmentToLocationOfInterestSelectorFragment()
    )
  }

  override fun onCreateView(
    inflater: LayoutInflater,
    container: ViewGroup?,
    savedInstanceState: Bundle?
  ): View {
    super.onCreateView(inflater, container, savedInstanceState)
    binding = HomeScreenFragBinding.inflate(inflater, container, false)
    binding.locationOfInterestDetailsChrome.viewModel = homeScreenViewModel
    binding.lifecycleOwner = this
    return binding.root
  }

  override fun onViewCreated(view: View, savedInstanceState: Bundle?) {
    super.onViewCreated(view, savedInstanceState)
    binding.versionText.text = String.format(getString(R.string.build), BuildConfig.VERSION_NAME)
    // Ensure nav drawer cannot be swiped out, which would conflict with map pan gestures.
    binding.drawerLayout.setDrawerLockMode(DrawerLayout.LOCK_MODE_LOCKED_CLOSED)
    binding.navView.setNavigationItemSelectedListener(this)
    requireView().viewTreeObserver.addOnGlobalLayoutListener(this)
    updateNavHeader()
    setUpBottomSheetBehavior()
  }

  private fun updateNavHeader() {
    val navHeader = binding.navView.getHeaderView(0)
    val headerBinding = NavDrawerHeaderBinding.bind(navHeader)
    headerBinding.user = authenticationManager.currentUser
  }

<<<<<<< HEAD
=======
  /** Fetches offline saved surveys and adds them to navigation drawer. */
  private fun updateNavDrawer(activeSurvey: Survey) {
    surveySelectorViewModel.offlineSurveys
      .subscribeOn(schedulers.io())
      .observeOn(schedulers.ui())
      .`as`(RxAutoDispose.autoDisposable(this))
      .subscribe { surveys: List<Survey> -> addSurveyToNavDrawer(surveys, activeSurvey) }
  }

  // Below index is the order of the surveys item in nav_drawer_menu.xml
  private val surveysNavItem: MenuItem
    get() = // Below index is the order of the surveys item in nav_drawer_menu.xml
    binding.navView.menu.getItem(1)

  private fun addSurveyToNavDrawer(surveys: List<Survey>, activeSurvey: Survey) {
    this.surveys = surveys

    // clear last saved surveys list
    surveysNavItem.subMenu?.removeGroup(R.id.group_join_survey)
    for (index in surveys.indices) {
      surveysNavItem.subMenu
        ?.add(R.id.group_join_survey, Menu.NONE, index, surveys[index].title)
        ?.setIcon(R.drawable.ic_menu_survey)
    }

    // Highlight active survey
    updateSelectedSurveyUI(getSelectedSurveyIndex(activeSurvey))
  }

>>>>>>> 144f7626
  override fun onGlobalLayout() {
    if (binding.root.findViewById<FrameLayout>(R.id.bottom_sheet_header) == null) return

    bottomSheetBehavior.isFitToContents = false

    // When the bottom sheet is expanded, the bottom edge of the header needs to be aligned with
    // the bottom edge of the toolbar (the header slides up under it).
    val metrics = BottomSheetMetrics(binding.bottomSheetLayout)
    bottomSheetBehavior.expandedOffset = metrics.expandedOffset
    requireView().viewTreeObserver.removeOnGlobalLayoutListener(this)
  }

  private fun setUpBottomSheetBehavior() {
    bottomSheetBehavior = BottomSheetBehavior.from(binding.bottomSheetLayout)
    bottomSheetBehavior.isHideable = true
    bottomSheetBehavior.state = BottomSheetBehavior.STATE_HIDDEN
    bottomSheetBehavior.setBottomSheetCallback(BottomSheetCallback())
  }

  @Deprecated("Deprecated in Java")
  override fun onActivityCreated(savedInstanceState: Bundle?) {
    super.onActivityCreated(savedInstanceState)
    setHasOptionsMenu(true)
    getMainActivity().setActionBar(binding.locationOfInterestDetailsChrome.toolbar, false)
  }

  private fun openDrawer() {
    binding.drawerLayout.openDrawer(GravityCompat.START)
  }

  private fun closeDrawer() {
    binding.drawerLayout.closeDrawer(GravityCompat.START)
  }

  override fun onOptionsItemSelected(item: MenuItem): Boolean {
    when (item.itemId) {
      R.id.loi_properties_menu_item -> {
        showLocationOfInterestProperties()
      }
      else -> return false
    }
    return true
  }

  override fun onStart() {
    super.onStart()
    homeScreenViewModel.init()
  }

  private fun showSurveySelector() {
    navigator.navigate(HomeScreenFragmentDirections.showSurveySelectorScreen())
  }

  private fun showDataCollection() {
    // TODO(#1146): Replace with actual values based on the clicked Task card
    val dummySurveyId = "123"
    val dummyLocationOfInterestId = "456"
    val dummySubmissionId = "789"
    navigator.navigate(
      HomeScreenFragmentDirections.actionHomeScreenFragmentToDataCollectionFragment(
        dummySurveyId,
        dummyLocationOfInterestId,
        dummySubmissionId
      )
    )
  }

  private fun showOfflineAreas() {
    homeScreenViewModel.showOfflineAreas()
  }

  private fun onApplyWindowInsets(insets: WindowInsetsCompat) {
    binding.locationOfInterestDetailsChrome.toolbarWrapper.setPadding(
      0,
      insets.systemWindowInsetTop,
      0,
      0
    )
    binding.locationOfInterestDetailsChrome.bottomSheetBottomInsetScrim.minimumHeight =
      insets.systemWindowInsetBottom
    updateNavViewInsets(insets)
    updateBottomSheetPeekHeight(insets)
  }

  private fun updateNavViewInsets(insets: WindowInsetsCompat) {
    val headerView = binding.navView.getHeaderView(0)
    headerView.setPadding(0, insets.systemWindowInsetTop, 0, 0)
  }

  private fun updateBottomSheetPeekHeight(insets: WindowInsetsCompat) {
    val width =
      (ViewUtil.getScreenWidth(requireActivity()) +
          insets.systemWindowInsetLeft +
          insets.systemWindowInsetRight)
        .toDouble()
    val height =
      (ViewUtil.getScreenHeight(requireActivity()) +
          insets.systemWindowInsetTop +
          insets.systemWindowInsetBottom)
        .toDouble()
    var mapHeight = 0.0
    if (resources.configuration.orientation == Configuration.ORIENTATION_PORTRAIT) {
      mapHeight = width / COLLAPSED_MAP_ASPECT_RATIO
    } else if (resources.configuration.orientation == Configuration.ORIENTATION_LANDSCAPE) {
      mapHeight = height / COLLAPSED_MAP_ASPECT_RATIO
    }
    val peekHeight = height - mapHeight
    bottomSheetBehavior.peekHeight = peekHeight.toInt()
  }

  private fun onActiveSurveyChange(loadable: Loadable<Survey>) {
    when (loadable.state) {
      LoadState.LOADED -> dismissSurveyLoadingDialog()
      LoadState.LOADING -> showSurveyLoadingDialog()
      LoadState.ERROR -> loadable.error().ifPresent { onActivateSurveyFailure(it!!) }
    }
  }

<<<<<<< HEAD
=======
  private fun updateSelectedSurveyUI(selectedIndex: Int) {
    val subMenu = surveysNavItem.subMenu
    for (i in surveys.indices) {
      val menuItem = subMenu?.getItem(i)
      menuItem?.isChecked = i == selectedIndex
    }
  }

  private fun getSelectedSurveyIndex(activeSurvey: Survey): Int {
    for (survey in surveys) {
      if (survey.id == activeSurvey.id) {
        return surveys.indexOf(survey)
      }
    }
    Timber.e("Selected survey not found.")
    return -1
  }

>>>>>>> 144f7626
  private fun onBottomSheetStateChange(state: BottomSheetState) {
    when (state.visibility) {
      BottomSheetState.Visibility.VISIBLE -> showBottomSheet()
      BottomSheetState.Visibility.HIDDEN -> hideBottomSheet()
    }
  }

  private fun showBottomSheet() {
    bottomSheetBehavior.state = BottomSheetBehavior.STATE_COLLAPSED
  }

  private fun hideBottomSheet() {
    bottomSheetBehavior.state = BottomSheetBehavior.STATE_HIDDEN
  }

  private fun showSurveyLoadingDialog() {
    if (progressDialog == null) {
      progressDialog = ProgressDialogs.modalSpinner(context, R.string.survey_loading_please_wait)
      progressDialog?.show()
    }
  }

  private fun dismissSurveyLoadingDialog() {
    if (progressDialog != null) {
      progressDialog!!.dismiss()
      progressDialog = null
    }
  }

  override fun onBack(): Boolean {
    return if (bottomSheetBehavior.state == BottomSheetBehavior.STATE_HIDDEN) {
      false
    } else {
      hideBottomSheet()
      true
    }
  }

  override fun onNavigationItemSelected(item: MenuItem): Boolean {
    when (item.itemId) {
      R.id.nav_change_survey -> showSurveySelector()
      R.id.tmp_collect_data -> showDataCollection()
      R.id.sync_status -> homeScreenViewModel.showSyncStatus()
      R.id.nav_offline_areas -> showOfflineAreas()
      R.id.nav_settings -> homeScreenViewModel.showSettings()
      R.id.nav_sign_out -> authenticationManager.signOut()
    }
    closeDrawer()
    return true
  }

  private fun onActivateSurveyFailure(throwable: Throwable) {
    Timber.e(RxJava2Debug.getEnhancedStackTrace(throwable), "Error activating survey")
    dismissSurveyLoadingDialog()
    popups.showError(R.string.survey_load_error)
    showSurveySelector()
  }

  private fun showLocationOfInterestProperties() {
    // TODO(#841): Move business logic into view model.
    val state = homeScreenViewModel.bottomSheetState.value
    if (state == null) {
      Timber.e("BottomSheetState is null")
      return
    }
    if (state.locationOfInterest == null) {
      Timber.e("No locationOfInterest selected")
      return
    }
    val items: MutableList<String> = ArrayList()
    // TODO(#843): Let properties apply to other locationOfInterest types as well.
    if (items.isEmpty()) {
      items.add("No properties defined for this locationOfInterest")
    }
    AlertDialog.Builder(requireContext())
      .setCancelable(true)
      .setTitle(
        R.string.loi_properties
      ) // TODO(#842): Use custom view to format locationOfInterest properties as table.
      .setItems(arrayOf<String>()) { _: DialogInterface?, _: Int -> }
      .setPositiveButton(R.string.close_loi_properties) { _: DialogInterface?, _: Int -> }
      .create()
      .show()
  }

  private inner class BottomSheetCallback : BottomSheetBehavior.BottomSheetCallback() {
    override fun onStateChanged(bottomSheet: View, newState: Int) {
      if (newState == BottomSheetBehavior.STATE_HIDDEN) {
        homeScreenViewModel.onBottomSheetHidden()
      }
    }

    override fun onSlide(bottomSheet: View, slideOffset: Float) {
      // no-op.
    }
  }

  companion object {
    private const val COLLAPSED_MAP_ASPECT_RATIO = 3.0f / 2.0f
  }
}<|MERGE_RESOLUTION|>--- conflicted
+++ resolved
@@ -136,38 +136,6 @@
     headerBinding.user = authenticationManager.currentUser
   }
 
-<<<<<<< HEAD
-=======
-  /** Fetches offline saved surveys and adds them to navigation drawer. */
-  private fun updateNavDrawer(activeSurvey: Survey) {
-    surveySelectorViewModel.offlineSurveys
-      .subscribeOn(schedulers.io())
-      .observeOn(schedulers.ui())
-      .`as`(RxAutoDispose.autoDisposable(this))
-      .subscribe { surveys: List<Survey> -> addSurveyToNavDrawer(surveys, activeSurvey) }
-  }
-
-  // Below index is the order of the surveys item in nav_drawer_menu.xml
-  private val surveysNavItem: MenuItem
-    get() = // Below index is the order of the surveys item in nav_drawer_menu.xml
-    binding.navView.menu.getItem(1)
-
-  private fun addSurveyToNavDrawer(surveys: List<Survey>, activeSurvey: Survey) {
-    this.surveys = surveys
-
-    // clear last saved surveys list
-    surveysNavItem.subMenu?.removeGroup(R.id.group_join_survey)
-    for (index in surveys.indices) {
-      surveysNavItem.subMenu
-        ?.add(R.id.group_join_survey, Menu.NONE, index, surveys[index].title)
-        ?.setIcon(R.drawable.ic_menu_survey)
-    }
-
-    // Highlight active survey
-    updateSelectedSurveyUI(getSelectedSurveyIndex(activeSurvey))
-  }
-
->>>>>>> 144f7626
   override fun onGlobalLayout() {
     if (binding.root.findViewById<FrameLayout>(R.id.bottom_sheet_header) == null) return
 
@@ -286,27 +254,6 @@
     }
   }
 
-<<<<<<< HEAD
-=======
-  private fun updateSelectedSurveyUI(selectedIndex: Int) {
-    val subMenu = surveysNavItem.subMenu
-    for (i in surveys.indices) {
-      val menuItem = subMenu?.getItem(i)
-      menuItem?.isChecked = i == selectedIndex
-    }
-  }
-
-  private fun getSelectedSurveyIndex(activeSurvey: Survey): Int {
-    for (survey in surveys) {
-      if (survey.id == activeSurvey.id) {
-        return surveys.indexOf(survey)
-      }
-    }
-    Timber.e("Selected survey not found.")
-    return -1
-  }
-
->>>>>>> 144f7626
   private fun onBottomSheetStateChange(state: BottomSheetState) {
     when (state.visibility) {
       BottomSheetState.Visibility.VISIBLE -> showBottomSheet()
