/*
 * Copyright 2018 Google LLC
 *
 * Licensed under the Apache License, Version 2.0 (the "License");
 * you may not use this file except in compliance with the License.
 * You may obtain a copy of the License at
 *
 *     https://www.apache.org/licenses/LICENSE-2.0
 *
 * Unless required by applicable law or agreed to in writing, software
 * distributed under the License is distributed on an "AS IS" BASIS,
 * WITHOUT WARRANTIES OR CONDITIONS OF ANY KIND, either express or implied.
 * See the License for the specific language governing permissions and
 * limitations under the License.
 */
package com.google.android.ground.ui.home

import androidx.lifecycle.LiveData
import androidx.lifecycle.LiveDataReactiveStreams
import androidx.lifecycle.MutableLiveData
import com.google.android.ground.model.Survey
import com.google.android.ground.model.locationofinterest.LocationOfInterest
import com.google.android.ground.repository.SurveyRepository
import com.google.android.ground.rx.Loadable
import com.google.android.ground.rx.Nil
import com.google.android.ground.rx.annotations.Hot
import com.google.android.ground.ui.common.AbstractViewModel
import com.google.android.ground.ui.common.Navigator
import com.google.android.ground.ui.common.SharedViewModel
import com.google.android.ground.ui.home.BottomSheetState.Companion.hidden
import com.google.android.ground.ui.home.BottomSheetState.Companion.visible
import com.google.android.ground.ui.map.Feature
import com.google.android.ground.util.toImmutableList
import com.google.common.collect.ImmutableList
<<<<<<< HEAD
import com.google.common.collect.ImmutableSet
import io.reactivex.Flowable
import io.reactivex.Single
=======
>>>>>>> 2fb74fa1
import io.reactivex.processors.FlowableProcessor
import io.reactivex.processors.PublishProcessor
import io.reactivex.subjects.PublishSubject
import io.reactivex.subjects.Subject
import javax.inject.Inject
import timber.log.Timber

@SharedViewModel
class HomeScreenViewModel
@Inject
internal constructor(
  private val surveyRepository: SurveyRepository,
  private val navigator: Navigator
) : AbstractViewModel() {

  @JvmField
  val isSubmissionButtonVisible: @Hot(replays = true) MutableLiveData<Boolean> =
    MutableLiveData(false)

  /** The state and value of the currently active survey (loading, loaded, etc.). */
  val surveyLoadingState: LiveData<Loadable<Survey>> =
    LiveDataReactiveStreams.fromPublisher(surveyRepository.surveyLoadingState)

  // TODO(#719): Move into LocationOfInterestDetailsViewModel.
  val openDrawerRequests: @Hot FlowableProcessor<Nil> = PublishProcessor.create()
  val bottomSheetState: @Hot(replays = true) MutableLiveData<BottomSheetState> = MutableLiveData()
  val showLocationOfInterestSelectorRequests: @Hot Subject<ImmutableList<LocationOfInterest>> =
    PublishSubject.create()
  /**
   * Live cache of locations of interest. Updated every time the underlying local storage data
   * changes.
   */
  private var locationOfInterestCache: ImmutableSet<LocationOfInterest> = ImmutableSet.of()

  fun openNavDrawer() {
    openDrawerRequests.onNext(Nil.NIL)
  }

  /** Intended for use as a callback for handling user clicks on rendered map features. */
  fun onMarkerClick(feature: Feature) =
    when (feature.tag) {
      Feature.Type.LOCATION_OF_INTEREST -> {
        val loi = locationOfInterestCache.find { it.id == feature.id }

        if (loi != null) {
          showBottomSheet(loi)
        } else {
          Timber.e("user selected LOI feature does not exist in the active survey")
        }
      }
      else -> {} // only LocationOfInterest features are currently handled.
    }

  fun onLocationOfInterestSelected(locationOfInterest: LocationOfInterest?) {
    showBottomSheet(locationOfInterest)
  }

  private fun showBottomSheet(loi: LocationOfInterest?) {
    Timber.d("showing bottom sheet")
    isSubmissionButtonVisible.value = true
    bottomSheetState.value = visible(loi!!)
  }

  fun onBottomSheetHidden() {
    bottomSheetState.value = hidden()
    isSubmissionButtonVisible.value = false
  }

  fun init() {
    // Last active survey will be loaded once view subscribes to activeProject.
    surveyRepository.loadLastActiveSurvey()
  }

  fun showOfflineAreas() {
    navigator.navigate(HomeScreenFragmentDirections.showOfflineAreas())
  }

  fun showSettings() {
    navigator.navigate(HomeScreenFragmentDirections.actionHomeScreenFragmentToSettingsActivity())
  }

  fun onLocationOfInterestClick(features: ImmutableList<Feature>) {
    val loiFeatureIds =
      features.filter { it.tag == Feature.Type.LOCATION_OF_INTEREST }.map { it.id }
    val locationsOfInterest: ImmutableList<LocationOfInterest> =
      locationOfInterestCache.filter { loiFeatureIds.contains(it.id) }.toImmutableList()

    if (locationsOfInterest.isEmpty()) {
      Timber.e("onLocationOfInterestClick called with empty or null map locationsOfInterest")
      return
    }

    if (locationsOfInterest.size == 1) {
      onLocationOfInterestSelected(locationsOfInterest[0])
      return
    }

    showLocationOfInterestSelectorRequests.onNext(locationsOfInterest)
  }

  fun showSyncStatus() {
    navigator.navigate(HomeScreenFragmentDirections.showSyncStatus())
  }
<<<<<<< HEAD

  init {
    addLocationOfInterestResults =
      addLocationOfInterestRequests.switchMapSingle { mutation: LocationOfInterestMutation ->
        locationOfInterestRepository
          .applyAndEnqueue(mutation)
          .andThen(locationOfInterestRepository.getLocationOfInterest(mutation))
          .doOnError { t: Throwable -> errors.onNext(t) }
          .onErrorResumeNext(Single.never())
      } // Prevent from breaking upstream.

    val locationsOfInterestSubscription =
      surveyRepository.activeSurvey
        .switchMap {
          if (it.isPresent) {
            locationOfInterestRepository.getLocationsOfInterestOnceAndStream(it.get())
          } else {
            Flowable.empty()
          }
        }
        .subscribe { locationOfInterestCache = it }

    disposeOnClear(locationsOfInterestSubscription)
  }
=======
>>>>>>> 2fb74fa1
}<|MERGE_RESOLUTION|>--- conflicted
+++ resolved
@@ -20,6 +20,7 @@
 import androidx.lifecycle.MutableLiveData
 import com.google.android.ground.model.Survey
 import com.google.android.ground.model.locationofinterest.LocationOfInterest
+import com.google.android.ground.repository.LocationOfInterestRepository
 import com.google.android.ground.repository.SurveyRepository
 import com.google.android.ground.rx.Loadable
 import com.google.android.ground.rx.Nil
@@ -32,12 +33,8 @@
 import com.google.android.ground.ui.map.Feature
 import com.google.android.ground.util.toImmutableList
 import com.google.common.collect.ImmutableList
-<<<<<<< HEAD
 import com.google.common.collect.ImmutableSet
 import io.reactivex.Flowable
-import io.reactivex.Single
-=======
->>>>>>> 2fb74fa1
 import io.reactivex.processors.FlowableProcessor
 import io.reactivex.processors.PublishProcessor
 import io.reactivex.subjects.PublishSubject
@@ -50,6 +47,7 @@
 @Inject
 internal constructor(
   private val surveyRepository: SurveyRepository,
+  private val locationOfInterestRepository: LocationOfInterestRepository,
   private val navigator: Navigator
 ) : AbstractViewModel() {
 
@@ -141,18 +139,8 @@
   fun showSyncStatus() {
     navigator.navigate(HomeScreenFragmentDirections.showSyncStatus())
   }
-<<<<<<< HEAD
 
   init {
-    addLocationOfInterestResults =
-      addLocationOfInterestRequests.switchMapSingle { mutation: LocationOfInterestMutation ->
-        locationOfInterestRepository
-          .applyAndEnqueue(mutation)
-          .andThen(locationOfInterestRepository.getLocationOfInterest(mutation))
-          .doOnError { t: Throwable -> errors.onNext(t) }
-          .onErrorResumeNext(Single.never())
-      } // Prevent from breaking upstream.
-
     val locationsOfInterestSubscription =
       surveyRepository.activeSurvey
         .switchMap {
@@ -166,6 +154,4 @@
 
     disposeOnClear(locationsOfInterestSubscription)
   }
-=======
->>>>>>> 2fb74fa1
 }