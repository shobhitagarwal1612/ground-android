--- conflicted
+++ resolved
@@ -36,14 +36,20 @@
 import com.google.android.ground.system.SettingsManager
 import com.google.android.ground.ui.common.BaseMapViewModel
 import com.google.android.ground.ui.common.SharedViewModel
-import com.google.android.ground.ui.map.*
+import com.google.android.ground.ui.map.CameraPosition
+import com.google.android.ground.ui.map.Feature
+import com.google.android.ground.ui.map.FeatureType
+import com.google.android.ground.ui.map.MapController
 import io.reactivex.Flowable
 import io.reactivex.Observable
 import io.reactivex.subjects.PublishSubject
 import io.reactivex.subjects.Subject
 import javax.inject.Inject
 import kotlinx.collections.immutable.toPersistentSet
-import kotlinx.coroutines.flow.*
+import kotlinx.coroutines.flow.SharingStarted
+import kotlinx.coroutines.flow.StateFlow
+import kotlinx.coroutines.flow.combine
+import kotlinx.coroutines.flow.stateIn
 import timber.log.Timber
 
 @SharedViewModel
@@ -52,17 +58,11 @@
 internal constructor(
   private val resources: Resources,
   private val locationOfInterestRepository: LocationOfInterestRepository,
-<<<<<<< HEAD
+  private val mapController: MapController,
   private val mapStateRepository: MapStateRepository,
-  private val locationController: LocationController,
-  private val mapController: MapController,
-=======
-  private val mapController: MapController,
   locationManager: LocationManager,
   settingsManager: SettingsManager,
   permissionsManager: PermissionsManager,
-  surveyRepository: SurveyRepository,
->>>>>>> e107b885
   offlineAreaRepository: OfflineAreaRepository
 ) :
   BaseMapViewModel(
@@ -89,7 +89,8 @@
       }
       .stateIn(viewModelScope, SharingStarted.Lazily, null)
 
-<<<<<<< HEAD
+  private val tileProviders: MutableList<MapBoxOfflineTileProvider> = ArrayList()
+
   /* UI Clicks */
   private val zoomThresholdCrossed: @Hot Subject<Nil> = PublishSubject.create()
 
@@ -99,13 +100,6 @@
    */
   val loisWithinMapBoundsAtVisibleZoomLevel: LiveData<List<LocationOfInterest>>
 
-=======
-  private val tileProviders: MutableList<MapBoxOfflineTileProvider> = ArrayList()
-
-  /* UI Clicks */
-  private val zoomThresholdCrossed: @Hot Subject<Nil> = PublishSubject.create()
-
->>>>>>> e107b885
   private fun toLocationOfInterestFeatures(
     locationsOfInterest: Set<LocationOfInterest>
   ): Set<Feature> {
@@ -121,27 +115,6 @@
       }
       .toPersistentSet()
   }
-
-<<<<<<< HEAD
-  private fun createLocationAccuracyFlowable() =
-    locationController.getLocationUpdates().map {
-      resources.getString(R.string.location_accuracy, it.accuracy)
-    }
-=======
-  // TODO(#1373): Delete once LOIs are synced on survey activation and on update in background
-  //   worker.
-  private fun getLocationsOfInterestStream(
-    activeProject: Optional<Survey>
-  ): Flowable<Set<LocationOfInterest>> =
-    // Emit empty set in separate stream to force unsubscribe from LocationOfInterest updates and
-    // update
-    // subscribers.
-    activeProject
-      .map { survey: Survey ->
-        locationOfInterestRepository.getLocationsOfInterestOnceAndStream(survey)
-      }
-      .orElse(Flowable.just(setOf()))
->>>>>>> e107b885
 
   override fun onMapCameraMoved(newCameraPosition: CameraPosition) {
     super.onMapCameraMoved(newCameraPosition)
@@ -197,25 +170,12 @@
     // TODO: Since we depend on survey stream from repo anyway, this transformation can be moved
     // into the repo
     // LOIs that are persisted to the local and remote dbs.
-<<<<<<< HEAD
 
     mapLocationOfInterestFeatures =
       LiveDataReactiveStreams.fromPublisher(
         locationOfInterestRepository
           .getAllLocationsOfInterestOnceAndStream()
           .map { toLocationOfInterestFeatures(it) }
-=======
-    val loiStream =
-      surveyRepository.activeSurvey.switchMap { survey ->
-        activeSurveyId = survey.map { it.id }.orElse("")
-        getLocationsOfInterestStream(survey)
-      }
-
-    mapLocationOfInterestFeatures =
-      LiveDataReactiveStreams.fromPublisher(
-        loiStream
-          .map { locationsOfInterest -> toLocationOfInterestFeatures(locationsOfInterest) }
->>>>>>> e107b885
           .startWith(setOf<Feature>())
           .distinctUntilChanged()
       )
