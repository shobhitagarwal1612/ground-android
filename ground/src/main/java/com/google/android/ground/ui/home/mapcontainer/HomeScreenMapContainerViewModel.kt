--- conflicted
+++ resolved
@@ -94,23 +94,24 @@
   /* UI Clicks */
   private val zoomThresholdCrossed: @Hot Subject<Nil> = PublishSubject.create()
 
-<<<<<<< HEAD
+  /**
+   * List of [LocationOfInterest] for the active survey that are present within the map bounds and
+   * zoom level is clustering threshold or higher.
+   */
+  val loisWithinMapBoundsAtVisibleZoomLevel: LiveData<List<LocationOfInterest>>
+
   init {
     // THIS SHOULD NOT BE CALLED ON CONFIG CHANGE
     // TODO: Clear location of interest markers when survey is deactivated.
     // TODO: Since we depend on survey stream from repo anyway, this transformation can be moved
     // into the repo
     // LOIs that are persisted to the local and remote dbs.
-    val loiStream =
-      surveyRepository.activeSurvey.switchMap { survey ->
-        activeSurveyId = survey.map { it.id }.orElse("")
-        getLocationsOfInterestStream(survey)
-      }
 
     mapLocationOfInterestFeatures =
       LiveDataReactiveStreams.fromPublisher(
-        loiStream
-          .map { locationsOfInterest -> toLocationOfInterestFeatures(locationsOfInterest) }
+        locationOfInterestRepository
+          .getAllLocationsOfInterestOnceAndStream()
+          .map { toLocationOfInterestFeatures(it) }
           .startWith(setOf<Feature>())
           .distinctUntilChanged()
       )
@@ -121,14 +122,16 @@
           set.map(TileSet::path).toPersistentSet()
         }
       )
+
+    loisWithinMapBoundsAtVisibleZoomLevel =
+      LiveDataReactiveStreams.fromPublisher(
+        cameraZoomUpdates.switchMap { zoomLevel ->
+          if (zoomLevel >= CLUSTERING_ZOOM_THRESHOLD)
+            locationOfInterestRepository.getWithinBoundsOnceAndStream(cameraBoundUpdates)
+          else Flowable.just(listOf())
+        }
+      )
   }
-=======
-  /**
-   * List of [LocationOfInterest] for the active survey that are present within the map bounds and
-   * zoom level is clustering threshold or higher.
-   */
-  val loisWithinMapBoundsAtVisibleZoomLevel: LiveData<List<LocationOfInterest>>
->>>>>>> c90ddcaf
 
   private fun toLocationOfInterestFeatures(
     locationsOfInterest: Set<LocationOfInterest>
@@ -189,40 +192,4 @@
   }
 
   fun getZoomThresholdCrossed(): Observable<Nil> = zoomThresholdCrossed
-<<<<<<< HEAD
-=======
-
-  init {
-    // THIS SHOULD NOT BE CALLED ON CONFIG CHANGE
-    // TODO: Clear location of interest markers when survey is deactivated.
-    // TODO: Since we depend on survey stream from repo anyway, this transformation can be moved
-    // into the repo
-    // LOIs that are persisted to the local and remote dbs.
-
-    mapLocationOfInterestFeatures =
-      LiveDataReactiveStreams.fromPublisher(
-        locationOfInterestRepository
-          .getAllLocationsOfInterestOnceAndStream()
-          .map { toLocationOfInterestFeatures(it) }
-          .startWith(setOf<Feature>())
-          .distinctUntilChanged()
-      )
-
-    mbtilesFilePaths =
-      LiveDataReactiveStreams.fromPublisher(
-        offlineAreaRepository.downloadedTileSetsOnceAndStream.map { set: Set<TileSet> ->
-          set.map(TileSet::path).toPersistentSet()
-        }
-      )
-
-    loisWithinMapBoundsAtVisibleZoomLevel =
-      LiveDataReactiveStreams.fromPublisher(
-        cameraZoomUpdates.switchMap { zoomLevel ->
-          if (zoomLevel >= CLUSTERING_ZOOM_THRESHOLD)
-            locationOfInterestRepository.getWithinBoundsOnceAndStream(cameraBoundUpdates)
-          else Flowable.just(listOf())
-        }
-      )
-  }
->>>>>>> c90ddcaf
 }