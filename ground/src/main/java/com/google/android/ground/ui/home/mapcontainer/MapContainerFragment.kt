/*
 * Copyright 2018 Google LLC
 *
 * Licensed under the Apache License, Version 2.0 (the "License");
 * you may not use this file except in compliance with the License.
 * You may obtain a copy of the License at
 *
 *     https://www.apache.org/licenses/LICENSE-2.0
 *
 * Unless required by applicable law or agreed to in writing, software
 * distributed under the License is distributed on an "AS IS" BASIS,
 * WITHOUT WARRANTIES OR CONDITIONS OF ANY KIND, either express or implied.
 * See the License for the specific language governing permissions and
 * limitations under the License.
 */
package com.google.android.ground.ui.home.mapcontainer

import android.os.Bundle
import android.view.LayoutInflater
import android.view.View
import android.view.ViewGroup
import android.widget.Toast
import androidx.annotation.StringRes
import androidx.appcompat.app.AlertDialog
import androidx.navigation.fragment.NavHostFragment
import androidx.recyclerview.widget.LinearLayoutManager
import androidx.recyclerview.widget.RecyclerView
import com.google.android.ground.R
import com.google.android.ground.databinding.MapContainerFragBinding
import com.google.android.ground.model.geometry.Point
import com.google.android.ground.model.locationofinterest.LocationOfInterest
import com.google.android.ground.model.locationofinterest.LocationOfInterestType
import com.google.android.ground.repository.MapsRepository
import com.google.android.ground.rx.RxAutoDispose
import com.google.android.ground.system.PermissionDeniedException
import com.google.android.ground.system.SettingsChangeRequestCanceled
import com.google.android.ground.ui.common.AbstractMapViewerFragment
import com.google.android.ground.ui.common.Navigator
import com.google.android.ground.ui.home.BottomSheetState
import com.google.android.ground.ui.home.HomeScreenFragmentDirections
import com.google.android.ground.ui.home.HomeScreenViewModel
import com.google.android.ground.ui.map.CameraPosition
import com.google.android.ground.ui.map.MapFragment
import com.google.android.ground.ui.map.MapLocationOfInterest
import com.google.android.ground.ui.map.MapType
import com.google.common.collect.ImmutableList
import com.uber.autodispose.ObservableSubscribeProxy
import dagger.hilt.android.AndroidEntryPoint
import java8.util.Optional
import javax.inject.Inject
import kotlin.math.max
import timber.log.Timber

/** Main app view, displaying the map and related controls (center cross-hairs, add button, etc). */
@AndroidEntryPoint
class MapContainerFragment : AbstractMapViewerFragment() {

  @Inject lateinit var loiCardSource: LoiCardSource
  @Inject lateinit var mapsRepository: MapsRepository
  @Inject lateinit var navigator: Navigator

  lateinit var polygonDrawingViewModel: PolygonDrawingViewModel
  private lateinit var mapContainerViewModel: MapContainerViewModel
  private lateinit var homeScreenViewModel: HomeScreenViewModel
  private lateinit var binding: MapContainerFragBinding

  private val adapter: LoiCardAdapter = LoiCardAdapter()

  override fun onCreate(savedInstanceState: Bundle?) {
    super.onCreate(savedInstanceState)
    mapContainerViewModel = getViewModel(MapContainerViewModel::class.java)
    homeScreenViewModel = getViewModel(HomeScreenViewModel::class.java)
    val locationOfInterestRepositionViewModel =
      getViewModel(LocationOfInterestRepositionViewModel::class.java)
    polygonDrawingViewModel = getViewModel(PolygonDrawingViewModel::class.java)
    mapFragment.locationOfInterestInteractions
      .`as`(RxAutoDispose.disposeOnDestroy(this))
      .subscribe { mapContainerViewModel.onMarkerClick(it) }
    mapFragment.locationOfInterestInteractions
      .`as`(RxAutoDispose.disposeOnDestroy(this))
      .subscribe { homeScreenViewModel.onMarkerClick(it) }
    mapFragment.ambiguousLocationOfInterestInteractions
      .`as`<ObservableSubscribeProxy<ImmutableList<MapLocationOfInterest>>>(
        RxAutoDispose.disposeOnDestroy(this)
      )
      .subscribe { homeScreenViewModel.onLocationOfInterestClick(it) }
    mapFragment.startDragEvents
      .onBackpressureLatest()
      .`as`(RxAutoDispose.disposeOnDestroy(this))
      .subscribe { mapContainerViewModel.onMapDrag() }
    mapFragment.cameraMovedEvents
      .onBackpressureLatest()
      .`as`(RxAutoDispose.disposeOnDestroy(this))
      .subscribe {
        mapContainerViewModel.onCameraMove(it)
        loiCardSource.onCameraBoundsUpdated(it.bounds)
      }
    mapFragment.tileProviders.`as`(RxAutoDispose.disposeOnDestroy(this)).subscribe {
      mapContainerViewModel.queueTileProvider(it)
    }

    polygonDrawingViewModel.unsavedMapLocationsOfInterest.observe(this) {
      mapContainerViewModel.setUnsavedMapLocationsOfInterest(it)
    }
    locationOfInterestRepositionViewModel
      .getConfirmButtonClicks()
      .`as`(RxAutoDispose.autoDisposable(this))
      .subscribe { showConfirmationDialog(it) }
    locationOfInterestRepositionViewModel
      .getCancelButtonClicks()
      .`as`(RxAutoDispose.autoDisposable(this))
      .subscribe { mapContainerViewModel.setMode(MapContainerViewModel.Mode.DEFAULT) }
    mapContainerViewModel
      .getSelectMapTypeClicks()
      .`as`(RxAutoDispose.autoDisposable(this))
      .subscribe { showMapTypeSelectorDialog() }
    mapContainerViewModel
      .getZoomThresholdCrossed()
      .`as`(RxAutoDispose.autoDisposable(this))
      .subscribe { onZoomThresholdCrossed() }
    loiCardSource.locationsOfInterest.observe(this) { adapter.updateData(it) }
  }

  override fun onCreateView(
    inflater: LayoutInflater,
    container: ViewGroup?,
    savedInstanceState: Bundle?
  ): View {
    binding = MapContainerFragBinding.inflate(inflater, container, false)
    binding.viewModel = mapContainerViewModel
    binding.homeScreenViewModel = homeScreenViewModel
    binding.lifecycleOwner = this
    setupRecyclerView(binding.mapControls.recyclerView)
    return binding.root
  }

  private fun setupRecyclerView(recyclerView: RecyclerView) {
    val layoutManager = recyclerView.layoutManager as LinearLayoutManager
    recyclerView.addOnScrollListener(
      object : RecyclerView.OnScrollListener() {
        override fun onScrollStateChanged(recyclerView: RecyclerView, newState: Int) {
          super.onScrollStateChanged(recyclerView, newState)
          val firstVisiblePosition = layoutManager.findFirstVisibleItemPosition()
          val lastVisiblePosition = layoutManager.findLastVisibleItemPosition()
          val midPosition = (firstVisiblePosition + lastVisiblePosition) / 2
          adapter.updateSelectedPosition(midPosition)
        }
      }
    )
    adapter.setItemClickCallback { navigateToDataCollectionFragment(it) }
    recyclerView.adapter = adapter
  }

<<<<<<< HEAD
  override fun onMapReady(mapFragment: MapFragment) {
=======
  private fun navigateToDataCollectionFragment(loi: LocationOfInterest) {
    navigator.navigate(
      HomeScreenFragmentDirections.actionHomeScreenFragmentToDataCollectionFragment(
        /* surveyId = */ loi.surveyId,
        /* locationOfInterestId = */ loi.id,
        /* submissionId = */ "dummy submission id"
      )
    )
  }

  override fun onMapReady(map: MapFragment) {
>>>>>>> 87698247
    Timber.d("MapAdapter ready. Updating subscriptions")

    // Custom views rely on the same instance of MapFragment. That couldn't be injected via Dagger.
    // Hence, initializing them here instead of inflating in layout.
    attachCustomViews(mapFragment)
    mapContainerViewModel.setLocationLockEnabled(true)
    polygonDrawingViewModel.setLocationLockEnabled(true)

    // Observe events emitted by the ViewModel.
    mapContainerViewModel.mapLocationsOfInterest.observe(this) {
      mapFragment.renderLocationsOfInterest(it)
    }
    mapContainerViewModel.locationLockState.observe(this) { result ->
      onLocationLockStateChange(result, mapFragment)
    }
    mapContainerViewModel.cameraUpdateRequests.observe(this) { update ->
      update.ifUnhandled { data -> onCameraUpdate(data, mapFragment) }
    }
    homeScreenViewModel.bottomSheetState.observe(this) { state: BottomSheetState ->
      onBottomSheetStateChange(state, mapFragment)
    }
    mapContainerViewModel.mbtilesFilePaths.observe(this) { mapFragment.addLocalTileOverlays(it) }

    mapsRepository.observableMapType().observe(this) { mapFragment.mapType = it }
  }

  private fun attachCustomViews(map: MapFragment) {
    val repositionView = LocationOfInterestRepositionView(requireContext(), map)
    mapContainerViewModel.moveLocationOfInterestVisibility.observe(this) {
      repositionView.visibility = it
    }
    binding.mapOverlay.addView(repositionView)

    val polygonDrawingView = PolygonDrawingView(requireContext(), map)
    mapContainerViewModel.getAddPolygonVisibility().observe(this) {
      polygonDrawingView.visibility = it
    }
    binding.mapOverlay.addView(polygonDrawingView)
  }

  /** Opens a dialog for selecting a [MapType] for the basemap layer. */
  private fun showMapTypeSelectorDialog() {
    val types = mapFragment.availableMapTypes
    NavHostFragment.findNavController(this)
      .navigate(
        HomeScreenFragmentDirections.actionHomeScreenFragmentToMapTypeDialogFragment(
          types.toTypedArray()
        )
      )
  }

  private fun showConfirmationDialog(point: Point) {
    AlertDialog.Builder(requireContext())
      .setTitle(R.string.move_point_confirmation)
      .setPositiveButton(android.R.string.ok) { _, _ -> moveToNewPosition(point) }
      .setNegativeButton(android.R.string.cancel) { _, _ ->
        mapContainerViewModel.setMode(MapContainerViewModel.Mode.DEFAULT)
      }
      .setCancelable(true)
      .create()
      .show()
  }

  private fun moveToNewPosition(point: Point) {
    val locationOfInterest = mapContainerViewModel.reposLocationOfInterest
    if (locationOfInterest.isEmpty) {
      Timber.e("Move point failed: No locationOfInterest selected")
      return
    }
    if (locationOfInterest.get().type !== LocationOfInterestType.POINT) {
      Timber.e("Only point locations of interest can be moved")
      return
    }
    val loi = locationOfInterest.get()
    val newPointOfInterest = loi.copy(geometry = point)
    homeScreenViewModel.updateLocationOfInterest(newPointOfInterest)
  }

  private fun onBottomSheetStateChange(state: BottomSheetState, map: MapFragment) {
    val loi: Optional<LocationOfInterest> = Optional.ofNullable(state.locationOfInterest)
    mapContainerViewModel.setSelectedLocationOfInterest(loi)
    when (state.visibility) {
      BottomSheetState.Visibility.VISIBLE -> {
        map.disableGestures()
        // TODO(#358): Once polygon drawing is implemented, pan & zoom to polygon when
        // selected. This will involve calculating centroid and possibly zoom level based on
        // vertices.
        loi
          .filter { it.type === LocationOfInterestType.POINT }
          .ifPresent { mapContainerViewModel.panAndZoomCamera(it.geometry.vertices[0]) }
      }
      BottomSheetState.Visibility.HIDDEN -> map.enableGestures()
    }
  }

  private fun onLocationLockStateChange(result: Result<Boolean>, map: MapFragment) {
    result.fold(
      { isSuccessful: Boolean ->
        {
          Timber.d("Location lock: $isSuccessful")
          if (isSuccessful) {
            map.enableCurrentLocationIndicator()
          }
        }
      },
      { exception: Throwable -> onLocationLockError(exception) }
    )
  }

  private fun onLocationLockError(t: Throwable?) {
    when (t) {
      is PermissionDeniedException ->
        showUserActionFailureMessage(R.string.no_fine_location_permissions)
      is SettingsChangeRequestCanceled ->
        showUserActionFailureMessage(R.string.location_disabled_in_settings)
      else -> showUserActionFailureMessage(R.string.location_updates_unknown_error)
    }
  }

  private fun showUserActionFailureMessage(@StringRes resId: Int) {
    Toast.makeText(context, resId, Toast.LENGTH_LONG).show()
  }

  private fun onCameraUpdate(newPosition: CameraPosition, map: MapFragment) {
    Timber.v("Update camera: %s", newPosition)
    if (newPosition.zoomLevel != null) {
      var zoomLevel = newPosition.zoomLevel
      if (!newPosition.isAllowZoomOut) {
        zoomLevel = max(zoomLevel, map.currentZoomLevel)
      }
      map.moveCamera(newPosition.target, zoomLevel)
    } else {
      map.moveCamera(newPosition.target)
    }
  }

  private fun onZoomThresholdCrossed() {
    Timber.v("Refresh markers after zoom threshold crossed")

    mapFragment.refreshRenderedLocationsOfInterest()
  }

  override fun onDestroy() {
    mapContainerViewModel.closeProviders()
    super.onDestroy()
  }
}<|MERGE_RESOLUTION|>--- conflicted
+++ resolved
@@ -151,9 +151,6 @@
     recyclerView.adapter = adapter
   }
 
-<<<<<<< HEAD
-  override fun onMapReady(mapFragment: MapFragment) {
-=======
   private fun navigateToDataCollectionFragment(loi: LocationOfInterest) {
     navigator.navigate(
       HomeScreenFragmentDirections.actionHomeScreenFragmentToDataCollectionFragment(
@@ -164,8 +161,7 @@
     )
   }
 
-  override fun onMapReady(map: MapFragment) {
->>>>>>> 87698247
+  override fun onMapReady(mapFragment: MapFragment) {
     Timber.d("MapAdapter ready. Updating subscriptions")
 
     // Custom views rely on the same instance of MapFragment. That couldn't be injected via Dagger.
