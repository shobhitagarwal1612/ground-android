--- conflicted
+++ resolved
@@ -51,19 +51,10 @@
     }
   }
 
-<<<<<<< HEAD
-  /** Remove a set of features from this manager's clusters. */
-  fun removeLocationOfInterestFeatures(features: Set<Feature>) {
-    val existingIds = algorithm.items.map { it.feature.tag.id }.toSet()
-    val deletedIds = existingIds.intersect(features.map { it.tag.id }.toSet())
-    val deletedPoints: Set<FeatureClusterItem> =
-      algorithm.items.filter { deletedIds.contains(it.feature.tag.id) }.toSet()
-=======
   /** Removes stale features from this manager's clusters. */
   fun removeStaleFeatures(features: Set<Feature>) {
-    val deletedIds = algorithm.items.map { it.feature.id } - features.map { it.id }.toSet()
-    val deletedFeatures = algorithm.items.filter { deletedIds.contains(it.feature.id) }
->>>>>>> 5fb054f4
+    val deletedIds = algorithm.items.map { it.feature.tag.id } - features.map { it.tag.id }.toSet()
+    val deletedFeatures = algorithm.items.filter { deletedIds.contains(it.feature.tag.id) }
 
     Timber.d("removing points: $deletedFeatures")
     removeItems(deletedFeatures)
