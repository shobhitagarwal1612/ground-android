/*
 * Copyright 2018 Google LLC
 *
 * Licensed under the Apache License, Version 2.0 (the "License");
 * you may not use this file except in compliance with the License.
 * You may obtain a copy of the License at
 *
 *     https://www.apache.org/licenses/LICENSE-2.0
 *
 * Unless required by applicable law or agreed to in writing, software
 * distributed under the License is distributed on an "AS IS" BASIS,
 * WITHOUT WARRANTIES OR CONDITIONS OF ANY KIND, either express or implied.
 * See the License for the specific language governing permissions and
 * limitations under the License.
 */
package com.google.android.ground.ui.map.gms

import android.annotation.SuppressLint
import android.graphics.Color
import android.os.Bundle
import android.view.LayoutInflater
import android.view.View
import android.view.ViewGroup
import android.widget.ImageView
import android.widget.RelativeLayout
import androidx.annotation.IdRes
import androidx.core.view.ViewCompat
import androidx.core.view.WindowInsetsCompat
import com.cocoahero.android.gmaps.addons.mapbox.MapBoxOfflineTileProvider
import com.google.android.gms.maps.CameraUpdateFactory
import com.google.android.gms.maps.GoogleMap
import com.google.android.gms.maps.GoogleMap.OnCameraMoveStartedListener
import com.google.android.gms.maps.SupportMapFragment
import com.google.android.gms.maps.model.*
import com.google.android.gms.maps.model.Polygon as MapsPolygon
import com.google.android.ground.R
import com.google.android.ground.model.geometry.MultiPolygon
import com.google.android.ground.model.geometry.Point
import com.google.android.ground.model.geometry.Polygon
import com.google.android.ground.model.job.Style
import com.google.android.ground.model.locationofinterest.LocationOfInterest
import com.google.android.ground.rx.Nil
import com.google.android.ground.rx.annotations.Hot
import com.google.android.ground.ui.MarkerIconFactory
import com.google.android.ground.ui.common.AbstractFragment
import com.google.android.ground.ui.map.*
import com.google.android.ground.ui.map.CameraPosition
import com.google.android.ground.ui.util.BitmapUtil
import com.google.common.collect.ImmutableList
import com.google.common.collect.ImmutableSet
import com.google.maps.android.PolyUtil
import dagger.hilt.android.AndroidEntryPoint
import io.reactivex.Flowable
import io.reactivex.Observable
import io.reactivex.processors.FlowableProcessor
import io.reactivex.processors.PublishProcessor
import io.reactivex.subjects.PublishSubject
import io.reactivex.subjects.Subject
import java.io.File
import java8.util.function.Consumer
import javax.inject.Inject
import kotlin.math.min
import kotlin.math.sqrt
import timber.log.Timber

/**
 * Customization of Google Maps API Fragment that automatically adjusts the Google watermark based
 * on window insets.
 */
@AndroidEntryPoint
class GoogleMapsFragment : SupportMapFragment(), MapFragment {
  /** Marker click events. */
  private val markerClicks: @Hot Subject<Feature> = PublishSubject.create()

  /** Ambiguous click events. */
  private val locationOfInterestClicks: @Hot Subject<ImmutableList<Feature>> =
    PublishSubject.create()

  /** Map drag events. Emits items when the map drag has started. */
  private val startDragEventsProcessor: @Hot FlowableProcessor<Nil> = PublishProcessor.create()

  /** Camera move events. Emits items after the camera has stopped moving. */
  private val cameraMovedEventsProcessor: @Hot FlowableProcessor<CameraPosition> =
    PublishProcessor.create()

  // TODO(#693): Simplify impl of tile providers.
  // TODO(#691): This is a limitation of the MapBox tile provider we're using;
  // since one need to call `close` explicitly, we cannot generically expose these as TileProviders;
  // instead we must retain explicit reference to the concrete type.
  private val tileProvidersSubject: @Hot PublishSubject<MapBoxOfflineTileProvider> =
    PublishSubject.create()

  /**
   * References to Google Maps SDK Markers present on the map. Used to sync and update polylines
   * with current view and data state.
   */
  private val clusters: MutableMap<FeatureClusterItem, Feature> = HashMap()
  private val polygons: MutableMap<Feature, MutableList<MapsPolygon>> = HashMap()

  @Inject lateinit var bitmapUtil: BitmapUtil

  @Inject lateinit var markerIconFactory: MarkerIconFactory
  private var map: GoogleMap? = null

  private lateinit var clusterManager: FeatureClusterManager

  /**
   * User selected [LocationOfInterest] by either clicking the bottom card or horizontal scrolling.
   */
  private var activeLocationOfInterest: String? = null

  /**
   * References to Google Maps SDK CustomCap present on the map. Used to set the custom drawable to
   * start and end of polygon.
   */
  private lateinit var customCap: CustomCap
  private var cameraChangeReason = OnCameraMoveStartedListener.REASON_DEVELOPER_ANIMATION

  private fun onApplyWindowInsets(view: View, insets: WindowInsetsCompat): WindowInsetsCompat {
    val insetBottom = insets.systemWindowInsetBottom
    // TODO: Move extra padding to dimens.xml.
    // HACK: Fix padding when keyboard is shown; we limit the padding here to prevent the
    // watermark from flying up too high due to the combination of translateY and big inset
    // size due to keyboard.
    setWatermarkPadding(view, 20, 0, 0, min(insetBottom, 250) + 8)
    return insets
  }

  private fun setWatermarkPadding(view: View, left: Int, top: Int, right: Int, bottom: Int) {
    // Watermark may be null if Maps failed to load.
    val watermark = view.findViewWithTag<ImageView>("GoogleWatermark") ?: return
    val params = watermark.layoutParams as RelativeLayout.LayoutParams
    params.setMargins(left, top, right, bottom)
    watermark.layoutParams = params
  }

  override val availableMapTypes: ImmutableList<MapType> = MAP_TYPES

  private fun getMap(): GoogleMap {
    checkNotNull(map) { "Map is not ready" }
    return map!!
  }

  override fun onCreate(savedInstanceState: Bundle?) {
    super.onCreate(savedInstanceState)
    customCap = CustomCap(bitmapUtil.bitmapDescriptorFromVector(R.drawable.ic_endpoint))
  }

  override fun onCreateView(
    layoutInflater: LayoutInflater,
    viewGroup: ViewGroup?,
    bundle: Bundle?
  ): View =
    super.onCreateView(layoutInflater, viewGroup, bundle)!!.apply {
      ViewCompat.setOnApplyWindowInsetsListener(this) { view, insets ->
        onApplyWindowInsets(view, insets)
      }
    }

  override fun attachToFragment(
    containerFragment: AbstractFragment,
    @IdRes containerId: Int,
    mapAdapter: Consumer<MapFragment>
  ) {
    containerFragment.replaceFragment(containerId, this)
    getMapAsync { googleMap: GoogleMap ->
      onMapReady(googleMap)
      mapAdapter.accept(this)
    }
  }

  private fun onMapReady(map: GoogleMap) {
    this.map = map
    this.clusterManager = FeatureClusterManager(context, map)
    clusterManager.setOnClusterItemClickListener(this::onClusterItemClick)
    clusterManager.renderer = FeatureClusterRenderer(context, map, clusterManager)

    map.setOnCameraIdleListener(this::onCameraIdle)
    map.setOnCameraMoveStartedListener(this::onCameraMoveStarted)
    map.setOnMapClickListener(this::onMapClick)

    with(map.uiSettings) {
      isRotateGesturesEnabled = false
      isTiltGesturesEnabled = false
      isMyLocationButtonEnabled = false
      isMapToolbarEnabled = false
      isCompassEnabled = false
      isIndoorLevelPickerEnabled = false
    }
  }

  // Handle taps on ambiguous features.
  private fun handleAmbiguity(latLng: LatLng) {
    val candidates = ImmutableList.builder<Feature>()
    val processed = ArrayList<String>()

    for ((feature, value) in polygons.filter { it.key.tag.type == Feature.Type.LOCATION_FEATURE }) {
      val loiId = feature.tag.id

      if (processed.contains(loiId)) {
        continue
      }

      if (value.any { PolyUtil.containsLocation(latLng, it.points, false) }) {
        candidates.add(feature)
      }

      processed.add(loiId)
    }

    val result = candidates.build()

    if (!result.isEmpty()) {
      locationOfInterestInteractionSubject.onNext(result)
    }
  }

  /** Handles both cluster and marker clicks. */
  private fun onClusterItemClick(item: FeatureClusterItem): Boolean {
    return if (getMap().uiSettings.isZoomGesturesEnabled) {
      locationOfInterestInteractionSubject.onNext(ImmutableList.of(item.feature))
      // Allow map to pan to marker.
      false
    } else {
      // Prevent map from panning to marker.
      true
    }
  }

  private val locationOfInterestInteractionSubject: @Hot PublishSubject<ImmutableList<Feature>> =
    PublishSubject.create()
  override val locationOfInterestInteractions: @Hot Observable<ImmutableList<Feature>> =
    locationOfInterestInteractionSubject

  override val startDragEvents: @Hot Flowable<Nil> = this.startDragEventsProcessor

  override val cameraMovedEvents: @Hot Flowable<CameraPosition> = cameraMovedEventsProcessor

  override val tileProviders: @Hot Observable<MapBoxOfflineTileProvider> = tileProvidersSubject

  override fun getDistanceInPixels(point1: Point, point2: Point): Double {
    if (map == null) {
      Timber.e("Null Map reference")
      return 0.toDouble()
    }
    val projection = map!!.projection
    val loc1 = projection.toScreenLocation(point1.toLatLng())
    val loc2 = projection.toScreenLocation(point2.toLatLng())
    val dx = (loc1.x - loc2.x).toDouble()
    val dy = (loc1.y - loc2.y).toDouble()
    return sqrt(dx * dx + dy * dy)
  }

  override fun enableGestures() = getMap().uiSettings.setAllGesturesEnabled(true)

  override fun disableGestures() = getMap().uiSettings.setAllGesturesEnabled(false)

  override fun moveCamera(point: Point) =
    getMap().moveCamera(CameraUpdateFactory.newLatLng(point.toLatLng()))

  override fun moveCamera(point: Point, zoomLevel: Float) =
    getMap().moveCamera(CameraUpdateFactory.newLatLngZoom(point.toLatLng(), zoomLevel))

  private fun getMarkerIcon(isSelected: Boolean = false): BitmapDescriptor =
    markerIconFactory.getMarkerIcon(parseColor(Style().color), currentZoomLevel, isSelected)

  private fun addMultiPolygon(locationOfInterest: Feature, multiPolygon: MultiPolygon) =
    multiPolygon.polygons.forEach { addPolygon(locationOfInterest, it) }

  private fun addPolygon(feature: Feature, polygon: Polygon) {
    val options = PolygonOptions()
    options.clickable(false)

    val shellVertices = polygon.shell.vertices.map { it.toLatLng() }
    options.addAll(shellVertices)

    val holes = polygon.holes.map { hole -> hole.vertices.map { point -> point.toLatLng() } }
    holes.forEach { options.addHole(it) }

    val mapsPolygon = getMap().addPolygon(options)
    mapsPolygon.tag = Pair(feature.tag.id, LocationOfInterest::javaClass)
    mapsPolygon.strokeWidth = polylineStrokeWidth.toFloat()
    // TODO(jsunde): Figure out where we want to get the style from
    //  parseColor(Style().color)
    mapsPolygon.fillColor = parseColor("#55ffffff")
    mapsPolygon.strokeColor = parseColor(Style().color)
    mapsPolygon.strokeJointType = JointType.ROUND

    polygons.getOrPut(feature) { mutableListOf() }.add(mapsPolygon)
  }

  private val polylineStrokeWidth: Int
    get() = resources.getDimension(R.dimen.polyline_stroke_width).toInt()

  private fun onMapClick(latLng: LatLng) = handleAmbiguity(latLng)

  override val currentZoomLevel: Float
    get() = getMap().cameraPosition.zoom

  @SuppressLint("MissingPermission")
  override fun enableCurrentLocationIndicator() {
    if (!getMap().isMyLocationEnabled) {
      getMap().isMyLocationEnabled = true
    }
  }

<<<<<<< HEAD
  private fun removeStaleLocationsOfInterest(features: ImmutableSet<Feature>) {
    clusterManager.removeLocationOfInterestFeatures(
      features.filter { it.tag.type == Feature.Type.LOCATION_FEATURE }.toSet()
=======
  private fun removeStaleFeatures(features: ImmutableSet<Feature>) {
    clusterManager.removeStaleFeatures(
      features.filter { it.tag == Feature.Type.LOCATION_OF_INTEREST }.toSet()
>>>>>>> 5fb054f4
    )

    val deletedIds = polygons.keys.map { it.tag.id } - features.map { it.tag.id }.toSet()
    val deletedPolygons = polygons.filter { deletedIds.contains(it.key.tag.id) }
    deletedPolygons.values.forEach { it.forEach(MapsPolygon::remove) }
    polygons.minusAssign(deletedPolygons.keys)
  }

  private fun addOrUpdateLocationOfInterest(feature: Feature) {
    when (feature.geometry) {
      is Point -> clusterManager.addOrUpdateLocationOfInterestFeature(feature)
      is Polygon -> addPolygon(feature, feature.geometry)
      is MultiPolygon -> addMultiPolygon(feature, feature.geometry)
      else -> TODO()
    }
  }

  override fun renderFeatures(features: ImmutableSet<Feature>) {
    // Re-cluster and re-render
    if (!features.isEmpty()) {
      Timber.v("renderLocationsOfInterest() called with ${features.size} locations of interest")
      removeStaleFeatures(features)
      Timber.v("Updating ${features.size} features")
      features.forEach(this::addOrUpdateLocationOfInterest)
      clusterManager.cluster()
    }
  }

  override fun refresh() = renderFeatures(clusterManager.getManagedFeatures())

  override var mapType: Int
    get() = getMap().mapType
    set(mapType) {
      getMap().mapType = mapType
    }

  private fun parseColor(colorHexCode: String?): Int =
    try {
      Color.parseColor(colorHexCode.toString())
    } catch (e: IllegalArgumentException) {
      Timber.w("Invalid color code in job style: $colorHexCode")
      resources.getColor(R.color.colorMapAccent)
    }

  private fun onCameraIdle() {
    clusterManager.onCameraIdle()

    if (cameraChangeReason == OnCameraMoveStartedListener.REASON_GESTURE) {
      cameraMovedEventsProcessor.onNext(
        CameraPosition(
          getMap().cameraPosition.target.toPoint(),
          getMap().cameraPosition.zoom,
          false,
          getMap().projection.visibleRegion.latLngBounds.toModelObject()
        )
      )
      cameraChangeReason = OnCameraMoveStartedListener.REASON_DEVELOPER_ANIMATION
    }
  }

  private fun onCameraMoveStarted(reason: Int) {
    cameraChangeReason = reason
    if (reason == OnCameraMoveStartedListener.REASON_GESTURE) {
      this.startDragEventsProcessor.onNext(Nil.NIL)
    }
  }

  override var viewport: Bounds
    get() = getMap().projection.visibleRegion.latLngBounds.toModelObject()
    set(bounds) =
      getMap().moveCamera(CameraUpdateFactory.newLatLngBounds(bounds.toGoogleMapsObject(), 0))

  private fun addTileOverlay(filePath: String) {
    val mbtilesFile = File(requireContext().filesDir, filePath)

    if (!mbtilesFile.exists()) {
      Timber.i("mbtiles file ${mbtilesFile.absolutePath} does not exist")
      return
    }

    try {
      val tileProvider = MapBoxOfflineTileProvider(mbtilesFile)
      tileProvidersSubject.onNext(tileProvider)
      getMap().addTileOverlay(TileOverlayOptions().tileProvider(tileProvider))
    } catch (e: Exception) {
      Timber.e(e, "Couldn't initialize tile provider for mbtiles file $mbtilesFile")
    }
  }

  override fun addLocalTileOverlays(mbtilesFiles: ImmutableSet<String>) =
    mbtilesFiles.forEach { filePath -> addTileOverlay(filePath) }

  private fun addRemoteTileOverlay(url: String) {
    val webTileProvider = WebTileProvider(url)
    getMap().addTileOverlay(TileOverlayOptions().tileProvider(webTileProvider))
  }

  override fun addRemoteTileOverlays(urls: ImmutableList<String>) =
    urls.forEach { addRemoteTileOverlay(it) }

  override fun setActiveLocationOfInterest(locationOfInterest: LocationOfInterest?) {
    val newId = locationOfInterest?.id
    if (activeLocationOfInterest == newId) return
    clusterManager.activeLocationOfInterest = newId

    refresh()
  }

  companion object {
    // TODO(#936): Remove placeholder with appropriate images
    private val MAP_TYPES =
      ImmutableList.builder<MapType>()
        .add(MapType(GoogleMap.MAP_TYPE_NORMAL, R.string.road_map, R.drawable.ground_logo))
        .add(MapType(GoogleMap.MAP_TYPE_TERRAIN, R.string.terrain, R.drawable.ground_logo))
        .add(MapType(GoogleMap.MAP_TYPE_HYBRID, R.string.satellite, R.drawable.ground_logo))
        .build()
  }
}<|MERGE_RESOLUTION|>--- conflicted
+++ resolved
@@ -304,15 +304,9 @@
     }
   }
 
-<<<<<<< HEAD
-  private fun removeStaleLocationsOfInterest(features: ImmutableSet<Feature>) {
-    clusterManager.removeLocationOfInterestFeatures(
-      features.filter { it.tag.type == Feature.Type.LOCATION_FEATURE }.toSet()
-=======
   private fun removeStaleFeatures(features: ImmutableSet<Feature>) {
     clusterManager.removeStaleFeatures(
-      features.filter { it.tag == Feature.Type.LOCATION_OF_INTEREST }.toSet()
->>>>>>> 5fb054f4
+      features.filter { it.tag.type == Feature.Type.LOCATION_FEATURE }.toSet()
     )
 
     val deletedIds = polygons.keys.map { it.tag.id } - features.map { it.tag.id }.toSet()
