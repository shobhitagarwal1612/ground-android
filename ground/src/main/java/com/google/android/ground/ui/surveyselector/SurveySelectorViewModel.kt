/*
 * Copyright 2018 Google LLC
 *
 * Licensed under the Apache License, Version 2.0 (the "License");
 * you may not use this file except in compliance with the License.
 * You may obtain a copy of the License at
 *
 *     https://www.apache.org/licenses/LICENSE-2.0
 *
 * Unless required by applicable law or agreed to in writing, software
 * distributed under the License is distributed on an "AS IS" BASIS,
 * WITHOUT WARRANTIES OR CONDITIONS OF ANY KIND, either express or implied.
 * See the License for the specific language governing permissions and
 * limitations under the License.
 */
package com.google.android.ground.ui.surveyselector

import androidx.lifecycle.LiveData
import androidx.lifecycle.LiveDataReactiveStreams
import androidx.lifecycle.viewModelScope
import com.google.android.ground.model.Survey
import com.google.android.ground.repository.SurveyRepository
import com.google.android.ground.rx.Loadable
import com.google.android.ground.system.auth.AuthenticationManager
import com.google.android.ground.ui.common.AbstractViewModel
import com.google.common.collect.ImmutableList
import io.reactivex.Single
<<<<<<< HEAD
import kotlinx.coroutines.launch
import timber.log.Timber
=======
>>>>>>> 0207b62a
import javax.inject.Inject
import timber.log.Timber

/** Represents view state and behaviors of the survey selector dialog. */
class SurveySelectorViewModel
@Inject
internal constructor(
  private val surveyRepository: SurveyRepository,
  authManager: AuthenticationManager
) : AbstractViewModel() {
  val surveySummaries: LiveData<Loadable<List<Survey>>?>
  val offlineSurveys: Single<ImmutableList<Survey>>
    get() = surveyRepository.offlineSurveys

  /**
   * Triggers the specified survey to be loaded and activated.
   *
   * @param idx the index in the survey summary list.
   */
  fun activateSurvey(idx: Int) {
    val surveys: List<Survey> = surveySummaries.value?.value()?.orElse(listOf()) ?: listOf()
    if (surveys.isEmpty()) {
      Timber.e("Can't activate survey before list is loaded")
      return
    }
    if (idx >= surveys.size) {
      Timber.e("Can't activate survey at index $idx, only ${surveys.size} surveys in list")
      return
    }
    val (id) = surveys[idx]
    viewModelScope.launch {
      surveyRepository.activateSurvey(id)
    }
  }

  fun activateOfflineSurvey(surveyId: String?) {
    viewModelScope.launch {
      surveyRepository.activateSurvey(surveyId!!)
    }
  }

  init {
    surveySummaries =
      LiveDataReactiveStreams.fromPublisher(
        surveyRepository.getSurveySummaries(authManager.currentUser)
      )
  }
}<|MERGE_RESOLUTION|>--- conflicted
+++ resolved
@@ -17,7 +17,6 @@
 
 import androidx.lifecycle.LiveData
 import androidx.lifecycle.LiveDataReactiveStreams
-import androidx.lifecycle.viewModelScope
 import com.google.android.ground.model.Survey
 import com.google.android.ground.repository.SurveyRepository
 import com.google.android.ground.rx.Loadable
@@ -25,11 +24,6 @@
 import com.google.android.ground.ui.common.AbstractViewModel
 import com.google.common.collect.ImmutableList
 import io.reactivex.Single
-<<<<<<< HEAD
-import kotlinx.coroutines.launch
-import timber.log.Timber
-=======
->>>>>>> 0207b62a
 import javax.inject.Inject
 import timber.log.Timber
 
@@ -60,15 +54,11 @@
       return
     }
     val (id) = surveys[idx]
-    viewModelScope.launch {
-      surveyRepository.activateSurvey(id)
-    }
+    surveyRepository.activateSurvey(id)
   }
 
   fun activateOfflineSurvey(surveyId: String?) {
-    viewModelScope.launch {
-      surveyRepository.activateSurvey(surveyId!!)
-    }
+    surveyRepository.activateSurvey(surveyId!!)
   }
 
   init {
