--- conflicted
+++ resolved
@@ -31,12 +31,6 @@
   private val surveyRepository: SurveyRepository,
   private val authManager: AuthenticationManager
 ) : AbstractViewModel() {
-<<<<<<< HEAD
-=======
-  val surveySummaries: LiveData<Loadable<List<Survey>>?>
-  val offlineSurveys: Single<List<Survey>>
-    get() = surveyRepository.offlineSurveys
->>>>>>> 144f7626
 
   private var attemptingToActivate: String = ""
 
@@ -70,7 +64,7 @@
       isAvailableOffline = localSurveys.contains(survey)
     )
 
-  private val offlineSurveys: Single<ImmutableList<Survey>>
+  private val offlineSurveys: Single<List<Survey>>
     get() = surveyRepository.offlineSurveys
 
   private val allSurveys: Single<List<Survey>>
