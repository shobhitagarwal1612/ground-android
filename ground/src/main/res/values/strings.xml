<?xml version="1.0" encoding="utf-8"?>

<!--
  ~ Copyright 2018 Google LLC
  ~
  ~ Licensed under the Apache License, Version 2.0 (the "License");
  ~ you may not use this file except in compliance with the License.
  ~ You may obtain a copy of the License at
  ~
  ~     https://www.apache.org/licenses/LICENSE-2.0
  ~
  ~ Unless required by applicable law or agreed to in writing, software
  ~ distributed under the License is distributed on an "AS IS" BASIS,
  ~ WITHOUT WARRANTIES OR CONDITIONS OF ANY KIND, either express or implied.
  ~ See the License for the specific language governing permissions and
  ~ limitations under the License.
  -->

<resources>

  <!--
    ADD/EDIT LOI DATA
  -->

  <!-- Shown when leaving edit mode without saving changes. -->
  <string name="unsaved_changes">Save changes before closing?</string>
  <!--
    Shown when the user attempts to close the task without saving. If tapped, unsaved
    changes will be saved.
  -->
  <string name="continue_editing">Continue editing</string>
  <!--
    Shown when the user attempts to close the task without saving. If tapped, unsaved
    changes will be lost.
  -->
  <string name="discard_changes">Discard changes</string>

  <!--
    LOI DATA FORMS
  -->

  <!-- Shown below fields that are required but left empty (TBD). -->
  <string name="required_task">This field is required</string>

  <!--
    VIEW LOI DATA
  -->

  <!-- Shown in submission overflow menu to open popup dialog to edit locationOfInterest metadata. -->
  <string name="edit_submission">Edit submission</string>
  <!-- Shown in submission overflow menu to delete a submission. -->
  <string name="delete_submission">Delete submission</string>

  <!--
    IN BOTH ADD/EDIT AND VIEW LOI SCREENS
  -->

  <!--
    LOCATION (GPS/CELL/WIFI) UPDATE ERROR MESSAGES
  -->

  <!-- Shown when user has refused to grant app fine grained location permission. -->
  <string name="no_fine_location_permissions">Cannot show current location without
    permission</string>
  <!-- Shown when an unknown error occurs obtaining fine grained location permission. -->
  <string name="location_updates_unknown_error">Failed to enable location updates</string>
  <!-- Shown when user has refused to enable location services in settings.-->
  <string name="location_disabled_in_settings">Please enable location in system settings</string>

  <string name="add_submission_button_label">Add submission</string>
  <string name="view_submission_details">View submission details</string>
  <string name="map_view">Map view</string>
  <string name="unexpected_error">An unexpected error has occurred</string>
  <string name="save_submission_button_label">Save</string>
  <string name="saving">Saving&#8230;</string>
  <string name="google_api_install_failed">Google Play Services installation failed</string>
  <string name="sign_in_unsuccessful">Sign in unsuccessful</string>
  <string name="sign_out">Sign out</string>
  <string name="cancel">Cancel</string>
  <string name="change_survey">Change survey</string>
  <string name="collect_data">Collect data</string>
  <string name="question_data_collection_title">Question</string>
  <string name="task_number">Task %1$s:</string>

  <!-- Untranslated strings -->
  <string name="offline_base_maps">Offline base maps</string>
  <string name="add_submission_toolbar_title">Add submission</string>
  <string name="offline_base_map_selector">Select area to download</string>
  <string name="offline_base_map_selector_prompt">Select a base map for offline use</string>
  <string name="offline_base_map_selector_download">Download</string>
  <string name="take_picture">Take a picture</string>
  <string name="photo_preview">Preview</string>
  <string name="starting">Starting</string>
  <string name="in_progress">In progress</string>
  <string name="paused">Paused</string>
  <string name="completed">Completed</string>
  <string name="failed">Failed</string>
  <string name="settings">Settings</string>
  <string name="offline_base_map_viewer_title">Offline base map area</string>
  <string name="offline_base_map_viewer_remove_button">Remove</string>
  <string name="offline_base_map_viewer_storage">This base map takes up %.1f MB of storage space on your device.</string>
  <string name="unnamed_area">Unnamed area</string>
  <string name="offline_base_map_download_started">Download started</string>
  <string name="offline_base_map_download_failed">Base map download failed</string>
  <string name="added_by">Added by %s</string>
  <!-- Label of button used enter the offline area selector. -->
  <string name="offline_base_map_selector_select">Select and download</string>
  <string name="no_basemaps_downloaded">No base maps downloaded.</string>
  <string name="signing_in">Signing in</string>
  <!-- Precedes the build number shown in the side menu of debug builds. -->
  <string name="build">Build %s</string>

  <string name="tos_title">Terms Of Service</string>
  <string name="agree_terms">Agree</string>
  <string name="agree_checkbox">I agree to the Terms of Service</string>
  <string name="date">Date</string>
  <string name="time">Time</string>
  <!-- Other strings (to be organized) -->
  <string name="sync_status">Sync status</string>
  <string name="polygon">Polygon</string>
  <string name="point">Point</string>
  <string name="layer_label_format">Job: %s</string>

  <!-- Shown in toolbar overflow menu, used to show imported locationOfInterest properties. -->
  <string name="loi_properties">LOI properties</string>
  <!-- Label on button shown to dismiss the locationOfInterest properties dialog. -->
  <string name="close_loi_properties">OK</string>
  <string name="permission_denied_error">Permission denied! Check user pass-list.</string>

  <string name="add_point">Add point</string>
  <string name="complete_polygon">Complete</string>
  <string name="select_loi_type">Choose a locationOfInterest type</string>
  <string name="get_started_button_text">Get started</string>
  <string name="add_polygon_instructions">Drag the map and tap “Add point“ to add points to your polygon. To finish, return to the original point and tap “Complete“.</string>
  <string name="location_accuracy">Accuracy: %.2f m</string>

  <string name="delete_button_label">Delete</string>
  <string name="cancel_button_label">Cancel</string>
  <string name="submission_delete_confirmation_dialog_title">Delete this submission?"</string>
  <string name="submission_delete_confirmation_dialog_message">This submission will disappear from the map. This change cannot be undone. Are you sure?</string>

  <string name="road_map">Road Map</string>
  <string name="satellite">Satellite</string>
  <string name="terrain">Terrain</string>
  <string name="map_type">Map Type</string>
  <string name="close">Close</string>
  <string name="continue_text">Continue</string>
  <string name="select_survey_title">Select a survey to start collecting data</string>
  <string name="survey_sync_hint">Surveys are automatically synced</string>
  <string name="sync_dialog_subtitle">Your data will be synced shortly.</string>
  <string name="data_collected">Data collected</string>
  <string name="done">Done</string>
<<<<<<< HEAD
  <string name="new_location">New location</string>
=======
  <string name="skip">Skip</string>
>>>>>>> 5714ec0c

</resources><|MERGE_RESOLUTION|>--- conflicted
+++ resolved
@@ -150,10 +150,7 @@
   <string name="sync_dialog_subtitle">Your data will be synced shortly.</string>
   <string name="data_collected">Data collected</string>
   <string name="done">Done</string>
-<<<<<<< HEAD
+  <string name="skip">Skip</string>
   <string name="new_location">New location</string>
-=======
-  <string name="skip">Skip</string>
->>>>>>> 5714ec0c
 
 </resources>