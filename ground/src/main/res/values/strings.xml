<?xml version="1.0" encoding="utf-8"?>

<!--
  ~ Copyright 2018 Google LLC
  ~
  ~ Licensed under the Apache License, Version 2.0 (the "License");
  ~ you may not use this file except in compliance with the License.
  ~ You may obtain a copy of the License at
  ~
  ~     https://www.apache.org/licenses/LICENSE-2.0
  ~
  ~ Unless required by applicable law or agreed to in writing, software
  ~ distributed under the License is distributed on an "AS IS" BASIS,
  ~ WITHOUT WARRANTIES OR CONDITIONS OF ANY KIND, either express or implied.
  ~ See the License for the specific language governing permissions and
  ~ limitations under the License.
  -->

<resources>

  <!--
    ADD/EDIT LOI DATA
  -->

  <!-- Shown when leaving edit mode without saving changes. -->
  <string name="unsaved_changes">Save changes before closing?</string>
  <!--
    Shown when the user attempts to close the task without saving. If tapped, unsaved
    changes will be saved.
  -->
  <string name="continue_editing">Continue editing</string>
  <!--
    Shown when the user attempts to close the task without saving. If tapped, unsaved
    changes will be lost.
  -->
  <string name="discard_changes">Discard changes</string>

  <!--
    LOI DATA FORMS
  -->

  <!-- Shown below fields that are required but left empty (TBD). -->
  <string name="required_task">This field is required</string>

  <!--
    VIEW LOI DATA
  -->

  <!-- Shown in submission overflow menu to open popup dialog to edit locationOfInterest metadata. -->
  <string name="edit_submission">Edit submission</string>
  <!-- Shown in submission overflow menu to delete a submission. -->
  <string name="delete_submission">Delete submission</string>

  <!--
    IN BOTH ADD/EDIT AND VIEW LOI SCREENS
  -->

  <!--
    LOCATION (GPS/CELL/WIFI) UPDATE ERROR MESSAGES
  -->

  <!-- Shown when user has refused to grant app fine grained location permission. -->
  <string name="no_fine_location_permissions">Cannot show current location without
    permission</string>
  <!-- Shown when an unknown error occurs obtaining fine grained location permission. -->
  <string name="location_updates_unknown_error">Failed to enable location updates</string>
  <!-- Shown when user has refused to enable location services in settings.-->
  <string name="location_disabled_in_settings">Please enable location in system settings</string>

  <string name="add_submission_button_label">Add submission</string>
  <string name="view_submission_details">View submission details</string>
  <string name="map_view">Map view</string>
  <string name="unexpected_error">An unexpected error has occurred</string>
  <string name="save_submission_button_label">Save</string>
  <string name="saving">Saving&#8230;</string>
  <string name="google_api_install_failed">Google Play Services installation failed</string>
  <string name="sign_in_unsuccessful">Sign in unsuccessful</string>
  <string name="sign_out">Sign out</string>
  <string name="cancel">Cancel</string>
  <string name="change_survey">Change survey</string>
  <string name="collect_data">Collect data</string>
  <string name="add_location">Add location</string>
  <string name="question_data_collection_title">Question</string>
  <string name="task_number">Task %1$s:</string>

  <!-- Untranslated strings -->
  <string name="offline_base_maps">Offline base maps</string>
  <string name="add_submission_toolbar_title">Add submission</string>
  <string name="offline_base_map_selector">Select area to download</string>
  <string name="offline_base_map_selector_prompt">Select a base map for offline use</string>
  <string name="offline_base_map_selector_download">Download</string>
  <string name="take_picture">Take a picture</string>
  <string name="photo_preview">Preview</string>
  <string name="starting">Starting</string>
  <string name="in_progress">In progress</string>
  <string name="paused">Paused</string>
  <string name="completed">Completed</string>
  <string name="failed">Failed</string>
  <string name="settings">Settings</string>
  <string name="offline_base_map_viewer_title">Offline base map area</string>
  <string name="offline_base_map_viewer_remove_button">Remove</string>
  <string name="offline_base_map_viewer_storage">This base map takes up %.1f MB of storage space on your device.</string>
  <string name="unnamed_area">Unnamed area</string>
  <string name="offline_base_map_download_started">Download started</string>
  <string name="offline_base_map_download_failed">Base map download failed</string>
  <string name="added_by">Added by %s</string>
  <!-- Label of button used enter the offline area selector. -->
  <string name="offline_base_map_selector_select">Select and download</string>
  <string name="no_basemaps_downloaded">No base maps downloaded.</string>
  <string name="signing_in">Signing in</string>
  <!-- Precedes the build number shown in the side menu of debug builds. -->
  <string name="build">Build %s</string>

  <string name="tos_title">Terms Of Service</string>
  <string name="agree_terms">Agree</string>
  <string name="agree_checkbox">I agree to the Terms of Service</string>
  <string name="date">Date</string>
  <string name="time">Time</string>
  <!-- Other strings (to be organized) -->
  <string name="sync_status">Sync status</string>
  <string name="polygon">Polygon</string>
  <string name="point">Point</string>
  <string name="layer_label_format">Job: %s</string>

  <!-- Shown in toolbar overflow menu, used to show imported locationOfInterest properties. -->
  <string name="loi_properties">LOI properties</string>
  <!-- Label on button shown to dismiss the locationOfInterest properties dialog. -->
  <string name="close_loi_properties">OK</string>
  <string name="permission_denied_error">Permission denied! Check user pass-list.</string>

  <string name="add_point">Add point</string>
  <string name="complete_polygon">Complete</string>
  <string name="select_loi_type">Choose a locationOfInterest type</string>
  <string name="get_started_button_text">Get started</string>
  <string name="add_polygon_instructions">Drag the map and tap “Add point“ to add points to your polygon. To finish, return to the original point and tap “Complete“.</string>
  <string name="location_accuracy">%.2fm</string>

  <string name="delete_button_label">Delete</string>
  <string name="cancel_button_label">Cancel</string>
  <string name="submission_delete_confirmation_dialog_title">Delete this submission?"</string>
  <string name="submission_delete_confirmation_dialog_message">This submission will disappear from the map. This change cannot be undone. Are you sure?</string>

  <string name="road_map">Road Map</string>
  <string name="satellite">Satellite</string>
  <string name="terrain">Terrain</string>
  <string name="map_type">Map Type</string>
  <string name="close">Close</string>
  <string name="continue_text">Continue</string>
  <string name="select_survey_title">Select a survey to start collecting data</string>
  <string name="survey_sync_hint">Surveys are automatically synced</string>
  <string name="sync_dialog_subtitle">Your data will be synced shortly.</string>
  <string name="data_collected">Data collected</string>
  <string name="done">Done</string>
  <string name="skip">Skip</string>

  <string name="drop_pin">Drop pin</string>

<<<<<<< HEAD
  <string name="new_location">Suggest area of interest</string>
=======
  <string name="new_location">New location</string>
  <string name="take_a_photo">Take a photo</string>
  <string name="drop_a_pin">Drop a pin</string>
  <string name="draw_an_area">Draw an area</string>
  <string name="accuracy">Accuracy</string>
>>>>>>> 7327869a
</resources><|MERGE_RESOLUTION|>--- conflicted
+++ resolved
@@ -155,13 +155,9 @@
 
   <string name="drop_pin">Drop pin</string>
 
-<<<<<<< HEAD
   <string name="new_location">Suggest area of interest</string>
-=======
-  <string name="new_location">New location</string>
   <string name="take_a_photo">Take a photo</string>
   <string name="drop_a_pin">Drop a pin</string>
   <string name="draw_an_area">Draw an area</string>
   <string name="accuracy">Accuracy</string>
->>>>>>> 7327869a
 </resources>