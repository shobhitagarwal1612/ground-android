/*
 * Copyright 2021 Google LLC
 *
 * Licensed under the Apache License, Version 2.0 (the "License");
 * you may not use this file except in compliance with the License.
 * You may obtain a copy of the License at
 *
 *     https://www.apache.org/licenses/LICENSE-2.0
 *
 * Unless required by applicable law or agreed to in writing, software
 * distributed under the License is distributed on an "AS IS" BASIS,
 * WITHOUT WARRANTIES OR CONDITIONS OF ANY KIND, either express or implied.
 * See the License for the specific language governing permissions and
 * limitations under the License.
 */

package com.google.android.ground.ui.common;

<<<<<<< HEAD
=======
import static com.google.android.ground.test.FakeData.AREA_OF_INTEREST;
import static com.google.android.ground.test.FakeData.POINT_OF_INTEREST;
>>>>>>> 8c60f9be
import static com.google.common.truth.Truth.assertThat;

import com.google.android.ground.BaseHiltTest;
import com.google.android.ground.model.AuditInfo;
import com.google.android.ground.model.User;
import com.google.android.ground.model.job.Job;
import com.google.android.ground.model.locationofinterest.LocationOfInterest;
import com.google.android.ground.test.FakeData;
import dagger.hilt.android.testing.HiltAndroidTest;
import java8.util.Optional;
import javax.inject.Inject;
import org.junit.Test;
import org.junit.runner.RunWith;
import org.robolectric.RobolectricTestRunner;

@HiltAndroidTest
@RunWith(RobolectricTestRunner.class)
public class LocationOfInterestHelperTest extends BaseHiltTest {

  @Inject LocationOfInterestHelper featureHelper;

  @Test
  public void testGetCreatedBy() {
<<<<<<< HEAD
    LocationOfInterest feature =
        new LocationOfInterest(
            FakeData.POINT_OF_INTEREST.getId(),
            FakeData.POINT_OF_INTEREST.getSurvey(),
            FakeData.POINT_OF_INTEREST.getJob(),
            FakeData.POINT_OF_INTEREST.getCustomId(),
            FakeData.POINT_OF_INTEREST.getCaption(),
            AuditInfo.now(FakeData.USER.toBuilder().setDisplayName("Test User").build()),
            FakeData.POINT_OF_INTEREST.getLastModified(),
            FakeData.POINT_OF_INTEREST.getGeometry());
=======
    PointOfInterest feature =
        POINT_OF_INTEREST.toBuilder()
            .setCreated(AuditInfo.now(new User("", "", "Test User")))
            .build();

>>>>>>> 8c60f9be
    assertThat(featureHelper.getCreatedBy(Optional.of(feature))).isEqualTo("Added by Test User");
  }

  @Test
  public void testGetCreatedBy_whenFeatureIsEmpty() {
    assertThat(featureHelper.getCreatedBy(Optional.empty())).isEqualTo("");
  }

  @Test
  public void testGetLabel_whenFeatureIsEmpty() {
    assertThat(featureHelper.getLabel(Optional.empty())).isEqualTo("");
  }

  @Test
  public void testGetLabel_whenCaptionIsEmptyAndFeatureIsPoint() {
    LocationOfInterest feature =
        new LocationOfInterest(
            FakeData.POINT_OF_INTEREST.getId(),
            FakeData.POINT_OF_INTEREST.getSurvey(),
            FakeData.POINT_OF_INTEREST.getJob(),
            FakeData.POINT_OF_INTEREST.getCustomId(),
            "",
            FakeData.POINT_OF_INTEREST.getCreated(),
            FakeData.POINT_OF_INTEREST.getLastModified(),
            FakeData.POINT_OF_INTEREST.getGeometry());
    assertThat(featureHelper.getLabel(Optional.of(feature))).isEqualTo("Point");
  }

  @Test
  public void testGetLabel_whenCaptionIsEmptyAndFeatureIsPolygon() {
    LocationOfInterest feature =
        new LocationOfInterest(
            FakeData.AREA_OF_INTEREST.getId(),
            FakeData.AREA_OF_INTEREST.getSurvey(),
            FakeData.AREA_OF_INTEREST.getJob(),
            FakeData.AREA_OF_INTEREST.getCustomId(),
            "",
            FakeData.AREA_OF_INTEREST.getCreated(),
            FakeData.AREA_OF_INTEREST.getLastModified(),
            FakeData.AREA_OF_INTEREST.getGeometry());
    assertThat(featureHelper.getLabel(Optional.of(feature))).isEqualTo("Polygon");
  }

  @Test
  public void testGetLabel_whenCaptionIsPresentAndFeatureIsPoint() {
    LocationOfInterest feature =
        new LocationOfInterest(
            FakeData.POINT_OF_INTEREST.getId(),
            FakeData.POINT_OF_INTEREST.getSurvey(),
            FakeData.POINT_OF_INTEREST.getJob(),
            FakeData.POINT_OF_INTEREST.getCustomId(),
            "point caption",
            FakeData.POINT_OF_INTEREST.getCreated(),
            FakeData.POINT_OF_INTEREST.getLastModified(),
            FakeData.POINT_OF_INTEREST.getGeometry());
    assertThat(featureHelper.getLabel(Optional.of(feature))).isEqualTo("point caption");
  }

  @Test
  public void testGetLabel_whenCaptionIsPresentAndFeatureIsPolygon() {
    LocationOfInterest feature =
        new LocationOfInterest(
            FakeData.AREA_OF_INTEREST.getId(),
            FakeData.AREA_OF_INTEREST.getSurvey(),
            FakeData.AREA_OF_INTEREST.getJob(),
            FakeData.AREA_OF_INTEREST.getCustomId(),
            "polygon caption",
            FakeData.AREA_OF_INTEREST.getCreated(),
            FakeData.AREA_OF_INTEREST.getLastModified(),
            FakeData.AREA_OF_INTEREST.getGeometry());
    assertThat(featureHelper.getLabel(Optional.of(feature))).isEqualTo("polygon caption");
  }

  @Test
  public void testGetSubtitle() {
    LocationOfInterest feature =
        new LocationOfInterest(
            FakeData.POINT_OF_INTEREST.getId(),
            FakeData.POINT_OF_INTEREST.getSurvey(),
            new Job("jobId", "some job"),
            FakeData.POINT_OF_INTEREST.getCustomId(),
            FakeData.POINT_OF_INTEREST.getCaption(),
            FakeData.POINT_OF_INTEREST.getCreated(),
            FakeData.POINT_OF_INTEREST.getLastModified(),
            FakeData.POINT_OF_INTEREST.getGeometry());
    assertThat(featureHelper.getSubtitle(Optional.of(feature))).isEqualTo("Job: some job");
  }

  @Test
  public void testGetSubtitle_whenFeatureIsEmpty() {
    assertThat(featureHelper.getSubtitle(Optional.empty())).isEqualTo("");
  }
}<|MERGE_RESOLUTION|>--- conflicted
+++ resolved
@@ -16,11 +16,6 @@
 
 package com.google.android.ground.ui.common;
 
-<<<<<<< HEAD
-=======
-import static com.google.android.ground.test.FakeData.AREA_OF_INTEREST;
-import static com.google.android.ground.test.FakeData.POINT_OF_INTEREST;
->>>>>>> 8c60f9be
 import static com.google.common.truth.Truth.assertThat;
 
 import com.google.android.ground.BaseHiltTest;
@@ -44,7 +39,6 @@
 
   @Test
   public void testGetCreatedBy() {
-<<<<<<< HEAD
     LocationOfInterest feature =
         new LocationOfInterest(
             FakeData.POINT_OF_INTEREST.getId(),
@@ -52,16 +46,9 @@
             FakeData.POINT_OF_INTEREST.getJob(),
             FakeData.POINT_OF_INTEREST.getCustomId(),
             FakeData.POINT_OF_INTEREST.getCaption(),
-            AuditInfo.now(FakeData.USER.toBuilder().setDisplayName("Test User").build()),
+            AuditInfo.now(new User("", "", "Test User")),
             FakeData.POINT_OF_INTEREST.getLastModified(),
             FakeData.POINT_OF_INTEREST.getGeometry());
-=======
-    PointOfInterest feature =
-        POINT_OF_INTEREST.toBuilder()
-            .setCreated(AuditInfo.now(new User("", "", "Test User")))
-            .build();
-
->>>>>>> 8c60f9be
     assertThat(featureHelper.getCreatedBy(Optional.of(feature))).isEqualTo("Added by Test User");
   }
 
